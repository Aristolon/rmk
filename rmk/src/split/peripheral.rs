use embassy_futures::select::select3;
#[cfg(not(feature = "_ble"))]
use embedded_io_async::{Read, Write};
#[cfg(feature = "_ble")]
use trouble_host::prelude::*;

use super::driver::{SplitReader, SplitWriter};
use super::SplitMessage;
<<<<<<< HEAD
use crate::channel::KEY_EVENT_CHANNEL;
#[cfg(not(feature = "rapid_debouncer"))]
use crate::debounce::default_bouncer::DefaultDebouncer;
#[cfg(feature = "rapid_debouncer")]
use crate::debounce::fast_debouncer::RapidDebouncer;
use crate::debounce::DebouncerTrait;
use crate::direct_pin::DirectPinMatrix;
use crate::matrix::{Matrix, MatrixTrait};
use crate::CONNECTION_STATE;
#[cfg(not(feature = "_esp_ble"))]
use embassy_executor::Spawner;
use embassy_futures::select::select;
use embedded_hal::digital::{InputPin, OutputPin};
#[cfg(feature = "async_matrix")]
use embedded_hal_async::digital::Wait;
#[cfg(not(feature = "_nrf_ble"))]
use embedded_io_async::{Read, Write};

/// Run the split peripheral service.
///
/// # Arguments
///
/// * `input_pins` - input gpio pins, if `async_matrix` is enabled, the input pins should implement `embedded_hal_async::digital::Wait` trait
/// * `output_pins` - output gpio pins
/// * `central_addr` - (optional) central's BLE static address. This argument is enabled only for nRF BLE split now
/// * `peripheral_addr` - (optional) peripheral's BLE static address. This argument is enabled only for nRF BLE split now
/// * `serial` - (optional) serial port used to send peripheral split message. This argument is enabled only for serial split now
/// * `spawner`: (optional) embassy spawner used to spawn async tasks. This argument is enabled for non-esp microcontrollers
#[allow(unused_variables)]
pub async fn run_rmk_split_peripheral<
    #[cfg(feature = "async_matrix")] In: Wait + InputPin,
    #[cfg(not(feature = "async_matrix"))] In: InputPin,
    Out: OutputPin,
    #[cfg(not(feature = "_nrf_ble"))] S: Write + Read,
    const ROW: usize,
    const COL: usize,
>(
    #[cfg(feature = "col2row")] input_pins: [In; ROW],
    #[cfg(not(feature = "col2row"))] input_pins: [In; COL],
    #[cfg(feature = "col2row")] output_pins: [Out; COL],
    #[cfg(not(feature = "col2row"))] output_pins: [Out; ROW],
    #[cfg(feature = "_nrf_ble")] central_addr: [u8; 6],
    #[cfg(feature = "_nrf_ble")] peripheral_addr: [u8; 6],
    #[cfg(not(feature = "_nrf_ble"))] serial: S,
    #[cfg(not(feature = "_esp_ble"))] spawner: Spawner,
) {
    // Create the debouncer, use COL2ROW by default
    #[cfg(all(feature = "col2row", feature = "rapid_debouncer"))]
    let debouncer = RapidDebouncer::<ROW, COL>::new();
    #[cfg(all(feature = "col2row", not(feature = "rapid_debouncer")))]
    let debouncer = DefaultDebouncer::<ROW, COL>::new();
    #[cfg(all(not(feature = "col2row"), feature = "rapid_debouncer"))]
    let debouncer = RapidDebouncer::<COL, ROW>::new();
    #[cfg(all(not(feature = "col2row"), not(feature = "rapid_debouncer")))]
    let debouncer = DefaultDebouncer::<COL, ROW>::new();

    // Keyboard matrix, use COL2ROW by default
    #[cfg(feature = "col2row")]
    let matrix = Matrix::<_, _, _, ROW, COL>::new(input_pins, output_pins, debouncer);
    #[cfg(not(feature = "col2row"))]
    let matrix = Matrix::<_, _, _, COL, ROW>::new(input_pins, output_pins, debouncer);

    #[cfg(feature = "_nrf_ble")]
    run_rmk_split_peripheral_with_matrix::<_, ROW, COL>(
        matrix,
        central_addr,
        peripheral_addr,
        spawner,
    )
    .await;

    #[cfg(not(feature = "_nrf_ble"))]
    run_rmk_split_peripheral_with_matrix::<_, S, ROW, COL>(matrix, serial).await;
}

/// Run the split peripheral service with direct pin matrix.
///
/// # Arguments
///
/// * `direct_pins` - direct gpio pins, if `async_matrix` is enabled, the input pins should implement `embedded_hal_async::digital::Wait` trait
/// * `central_addr` - (optional) central's BLE static address. This argument is enabled only for nRF BLE split now
/// * `peripheral_addr` - (optional) peripheral's BLE static address. This argument is enabled only for nRF BLE split now
/// * `low_active`: pin active level
/// * `serial` - (optional) serial port used to send peripheral split message. This argument is enabled only for serial split now
/// * `spawner`: (optional) embassy spawner used to spawn async tasks. This argument is enabled for non-esp microcontrollers
#[allow(unused_variables)]
pub async fn run_rmk_split_peripheral_direct_pin<
    #[cfg(feature = "async_matrix")] In: Wait + InputPin,
    #[cfg(not(feature = "async_matrix"))] In: InputPin,
    Out: OutputPin,
    #[cfg(not(feature = "_nrf_ble"))] S: Write + Read,
    const ROW: usize,
    const COL: usize,
    const SIZE: usize,
>(
    direct_pins: [[Option<In>; COL]; ROW],
    #[cfg(feature = "_nrf_ble")] central_addr: [u8; 6],
    #[cfg(feature = "_nrf_ble")] peripheral_addr: [u8; 6],
    low_active: bool,
    #[cfg(not(feature = "_nrf_ble"))] serial: S,
    #[cfg(not(feature = "_esp_ble"))] spawner: Spawner,
) {
    // Create the debouncer, use COL2ROW by default
    #[cfg(feature = "rapid_debouncer")]
    let debouncer = RapidDebouncer::<COL, ROW>::new();
    #[cfg(not(feature = "rapid_debouncer"))]
    let debouncer = DefaultDebouncer::<COL, ROW>::new();

    // Keyboard matrix
    let matrix = DirectPinMatrix::<_, _, ROW, COL, SIZE>::new(direct_pins, debouncer, low_active);

    #[cfg(feature = "_nrf_ble")]
    run_rmk_split_peripheral_with_matrix::<_, ROW, COL>(
        matrix,
        central_addr,
        peripheral_addr,
        spawner,
    )
    .await;

    #[cfg(not(feature = "_nrf_ble"))]
    run_rmk_split_peripheral_with_matrix::<_, S, ROW, COL>(matrix, serial).await;
}
=======
use crate::channel::{EVENT_CHANNEL, KEY_EVENT_CHANNEL};
#[cfg(not(feature = "_ble"))]
use crate::split::serial::SerialSplitDriver;
use crate::CONNECTION_STATE;
>>>>>>> 41396654

/// Run the split peripheral service.
///
/// # Arguments
///
/// * `matrix` - the matrix scanning implementation to use.
/// * `central_addr` - (optional) central's BLE static address. This argument is enabled only for nRF BLE split now
/// * `peripheral_addr` - (optional) peripheral's BLE static address. This argument is enabled only for nRF BLE split now
/// * `serial` - (optional) serial port used to send peripheral split message. This argument is enabled only for serial split now
/// * `spawner`: (optional) embassy spawner used to spawn async tasks. This argument is enabled for non-esp microcontrollers
pub async fn run_rmk_split_peripheral<
    'a,
    #[cfg(feature = "_ble")] C: Controller,
    #[cfg(not(feature = "_ble"))] S: Write + Read,
>(
    #[cfg(feature = "_ble")] central_addr: [u8; 6],
    #[cfg(feature = "_ble")] stack: &'a Stack<'a, C>,
    #[cfg(not(feature = "_ble"))] serial: S,
) {
    #[cfg(not(feature = "_ble"))]
    {
        let mut peripheral = SplitPeripheral::new(SerialSplitDriver::new(serial));
        loop {
            peripheral.run().await;
        }
    }

    #[cfg(feature = "_ble")]
    crate::split::ble::peripheral::initialize_nrf_ble_split_peripheral_and_run(central_addr, stack).await;
}

/// The split peripheral instance.
pub(crate) struct SplitPeripheral<S: SplitWriter + SplitReader> {
    split_driver: S,
}

impl<S: SplitWriter + SplitReader> SplitPeripheral<S> {
    pub(crate) fn new(split_driver: S) -> Self {
        Self { split_driver }
    }

    /// Run the peripheral keyboard service.
    ///
    /// The peripheral uses the general matrix, does scanning and send the key events through `SplitWriter`.
    /// If also receives split messages from the central through `SplitReader`.
    pub(crate) async fn run(&mut self) {
        CONNECTION_STATE.store(true, core::sync::atomic::Ordering::Release);
        loop {
            match select3(
                self.split_driver.read(),
                KEY_EVENT_CHANNEL.receive(),
                EVENT_CHANNEL.receive(),
            )
            .await
            {
                embassy_futures::select::Either3::First(m) => match m {
                    // Currently only handle the central state message
                    Ok(split_message) => match split_message {
                        SplitMessage::ConnectionState(state) => {
                            info!("Received connection state update: {}", state);
                            CONNECTION_STATE.store(state, core::sync::atomic::Ordering::Release);
                        }
                        _ => (),
                    },
                    Err(e) => {
                        error!("Split message read error: {:?}", e);
                        match e {
                            crate::split::driver::SplitDriverError::Disconnected => {
                                break;
                            }
                            _ => (),
                        }
                    }
                },
                embassy_futures::select::Either3::Second(e) => {
                    // Only send the key event if the connection is established
                    if CONNECTION_STATE.load(core::sync::atomic::Ordering::Acquire) {
                        debug!("Writing split key event to central");
                        self.split_driver.write(&SplitMessage::Key(e)).await.ok();
                    } else {
                        debug!("Connection not established, skipping key event");
                    }
                }
                embassy_futures::select::Either3::Third(e) => {
                    if CONNECTION_STATE.load(core::sync::atomic::Ordering::Acquire) {
                        debug!("Writing split event to central: {:?}", e);
                        self.split_driver.write(&SplitMessage::Event(e)).await.ok();
                    } else {
                        debug!("Connection not established, skipping event");
                    }
                }
            }
        }
    }
}<|MERGE_RESOLUTION|>--- conflicted
+++ resolved
@@ -6,136 +6,10 @@
 
 use super::driver::{SplitReader, SplitWriter};
 use super::SplitMessage;
-<<<<<<< HEAD
-use crate::channel::KEY_EVENT_CHANNEL;
-#[cfg(not(feature = "rapid_debouncer"))]
-use crate::debounce::default_bouncer::DefaultDebouncer;
-#[cfg(feature = "rapid_debouncer")]
-use crate::debounce::fast_debouncer::RapidDebouncer;
-use crate::debounce::DebouncerTrait;
-use crate::direct_pin::DirectPinMatrix;
-use crate::matrix::{Matrix, MatrixTrait};
-use crate::CONNECTION_STATE;
-#[cfg(not(feature = "_esp_ble"))]
-use embassy_executor::Spawner;
-use embassy_futures::select::select;
-use embedded_hal::digital::{InputPin, OutputPin};
-#[cfg(feature = "async_matrix")]
-use embedded_hal_async::digital::Wait;
-#[cfg(not(feature = "_nrf_ble"))]
-use embedded_io_async::{Read, Write};
-
-/// Run the split peripheral service.
-///
-/// # Arguments
-///
-/// * `input_pins` - input gpio pins, if `async_matrix` is enabled, the input pins should implement `embedded_hal_async::digital::Wait` trait
-/// * `output_pins` - output gpio pins
-/// * `central_addr` - (optional) central's BLE static address. This argument is enabled only for nRF BLE split now
-/// * `peripheral_addr` - (optional) peripheral's BLE static address. This argument is enabled only for nRF BLE split now
-/// * `serial` - (optional) serial port used to send peripheral split message. This argument is enabled only for serial split now
-/// * `spawner`: (optional) embassy spawner used to spawn async tasks. This argument is enabled for non-esp microcontrollers
-#[allow(unused_variables)]
-pub async fn run_rmk_split_peripheral<
-    #[cfg(feature = "async_matrix")] In: Wait + InputPin,
-    #[cfg(not(feature = "async_matrix"))] In: InputPin,
-    Out: OutputPin,
-    #[cfg(not(feature = "_nrf_ble"))] S: Write + Read,
-    const ROW: usize,
-    const COL: usize,
->(
-    #[cfg(feature = "col2row")] input_pins: [In; ROW],
-    #[cfg(not(feature = "col2row"))] input_pins: [In; COL],
-    #[cfg(feature = "col2row")] output_pins: [Out; COL],
-    #[cfg(not(feature = "col2row"))] output_pins: [Out; ROW],
-    #[cfg(feature = "_nrf_ble")] central_addr: [u8; 6],
-    #[cfg(feature = "_nrf_ble")] peripheral_addr: [u8; 6],
-    #[cfg(not(feature = "_nrf_ble"))] serial: S,
-    #[cfg(not(feature = "_esp_ble"))] spawner: Spawner,
-) {
-    // Create the debouncer, use COL2ROW by default
-    #[cfg(all(feature = "col2row", feature = "rapid_debouncer"))]
-    let debouncer = RapidDebouncer::<ROW, COL>::new();
-    #[cfg(all(feature = "col2row", not(feature = "rapid_debouncer")))]
-    let debouncer = DefaultDebouncer::<ROW, COL>::new();
-    #[cfg(all(not(feature = "col2row"), feature = "rapid_debouncer"))]
-    let debouncer = RapidDebouncer::<COL, ROW>::new();
-    #[cfg(all(not(feature = "col2row"), not(feature = "rapid_debouncer")))]
-    let debouncer = DefaultDebouncer::<COL, ROW>::new();
-
-    // Keyboard matrix, use COL2ROW by default
-    #[cfg(feature = "col2row")]
-    let matrix = Matrix::<_, _, _, ROW, COL>::new(input_pins, output_pins, debouncer);
-    #[cfg(not(feature = "col2row"))]
-    let matrix = Matrix::<_, _, _, COL, ROW>::new(input_pins, output_pins, debouncer);
-
-    #[cfg(feature = "_nrf_ble")]
-    run_rmk_split_peripheral_with_matrix::<_, ROW, COL>(
-        matrix,
-        central_addr,
-        peripheral_addr,
-        spawner,
-    )
-    .await;
-
-    #[cfg(not(feature = "_nrf_ble"))]
-    run_rmk_split_peripheral_with_matrix::<_, S, ROW, COL>(matrix, serial).await;
-}
-
-/// Run the split peripheral service with direct pin matrix.
-///
-/// # Arguments
-///
-/// * `direct_pins` - direct gpio pins, if `async_matrix` is enabled, the input pins should implement `embedded_hal_async::digital::Wait` trait
-/// * `central_addr` - (optional) central's BLE static address. This argument is enabled only for nRF BLE split now
-/// * `peripheral_addr` - (optional) peripheral's BLE static address. This argument is enabled only for nRF BLE split now
-/// * `low_active`: pin active level
-/// * `serial` - (optional) serial port used to send peripheral split message. This argument is enabled only for serial split now
-/// * `spawner`: (optional) embassy spawner used to spawn async tasks. This argument is enabled for non-esp microcontrollers
-#[allow(unused_variables)]
-pub async fn run_rmk_split_peripheral_direct_pin<
-    #[cfg(feature = "async_matrix")] In: Wait + InputPin,
-    #[cfg(not(feature = "async_matrix"))] In: InputPin,
-    Out: OutputPin,
-    #[cfg(not(feature = "_nrf_ble"))] S: Write + Read,
-    const ROW: usize,
-    const COL: usize,
-    const SIZE: usize,
->(
-    direct_pins: [[Option<In>; COL]; ROW],
-    #[cfg(feature = "_nrf_ble")] central_addr: [u8; 6],
-    #[cfg(feature = "_nrf_ble")] peripheral_addr: [u8; 6],
-    low_active: bool,
-    #[cfg(not(feature = "_nrf_ble"))] serial: S,
-    #[cfg(not(feature = "_esp_ble"))] spawner: Spawner,
-) {
-    // Create the debouncer, use COL2ROW by default
-    #[cfg(feature = "rapid_debouncer")]
-    let debouncer = RapidDebouncer::<COL, ROW>::new();
-    #[cfg(not(feature = "rapid_debouncer"))]
-    let debouncer = DefaultDebouncer::<COL, ROW>::new();
-
-    // Keyboard matrix
-    let matrix = DirectPinMatrix::<_, _, ROW, COL, SIZE>::new(direct_pins, debouncer, low_active);
-
-    #[cfg(feature = "_nrf_ble")]
-    run_rmk_split_peripheral_with_matrix::<_, ROW, COL>(
-        matrix,
-        central_addr,
-        peripheral_addr,
-        spawner,
-    )
-    .await;
-
-    #[cfg(not(feature = "_nrf_ble"))]
-    run_rmk_split_peripheral_with_matrix::<_, S, ROW, COL>(matrix, serial).await;
-}
-=======
 use crate::channel::{EVENT_CHANNEL, KEY_EVENT_CHANNEL};
 #[cfg(not(feature = "_ble"))]
 use crate::split::serial::SerialSplitDriver;
 use crate::CONNECTION_STATE;
->>>>>>> 41396654
 
 /// Run the split peripheral service.
 ///
