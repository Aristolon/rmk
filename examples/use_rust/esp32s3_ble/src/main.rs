--- conflicted
+++ resolved
@@ -32,16 +32,6 @@
 
 use crate::keymap::*;
 use crate::vial::{VIAL_KEYBOARD_DEF, VIAL_KEYBOARD_ID};
-<<<<<<< HEAD
-use defmt::*;
-use esp_idf_svc::hal::{gpio::*, peripherals::Peripherals, task::block_on};
-use esp_println as _;
-use rmk::{
-    config::{KeyboardConfig, RmkConfig, VialConfig},
-    run_rmk,
-};
-=======
->>>>>>> 41396654
 
 #[esp_hal_embassy::main]
 async fn main(_s: Spawner) {
@@ -77,35 +67,17 @@
 
     // RMK config
     let vial_config = VialConfig::new(VIAL_KEYBOARD_ID, VIAL_KEYBOARD_DEF);
-<<<<<<< HEAD
-=======
     let storage_config = StorageConfig {
         start_addr: 0x3f0000,
         num_sectors: 16,
         ..Default::default()
     };
->>>>>>> 41396654
     let rmk_config = RmkConfig {
         vial_config,
         storage_config,
         ..Default::default()
     };
 
-<<<<<<< HEAD
-    // Keyboard config
-    let keyboard_config = KeyboardConfig {
-        rmk_config,
-        ..Default::default()
-    };
-
-    // Start serving
-    block_on(run_rmk(
-        input_pins,
-        output_pins,
-        &mut keymap::get_default_keymap(),
-        keyboard_config,
-    ));
-=======
     // Initialze keyboard stuffs
     // Initialize the storage and keymap
     let mut default_keymap = keymap::get_default_keymap();
@@ -141,5 +113,4 @@
         ),
     )
     .await;
->>>>>>> 41396654
 }