#![no_std]
#![no_main]

mod logger;
mod vial;

use core::mem::MaybeUninit;
use core::panic::PanicInfo;

use ch32_hal::gpio::{Input, Level, Output, Pull, Speed};
use ch32_hal::mode::Blocking;
use ch32_hal::usb::EndpointDataBuffer;
use ch32_hal::otg_fs::{self, Driver};
use ch32_hal::peripherals::USART1;
use ch32_hal::usart::UartTx;
use ch32_hal::{self as hal, bind_interrupts, peripherals, usart, Config};
use defmt::{info, println, Display2Format};
use embassy_executor::Spawner;
use embassy_time::Timer;
use logger::set_logger;
use rmk::config::{KeyboardConfig, KeyboardUsbConfig, RmkConfig, VialConfig};
use rmk::{k, run_rmk};
use static_cell::StaticCell;
use vial::{VIAL_KEYBOARD_DEF, VIAL_KEYBOARD_ID};
bind_interrupts!(struct Irq {
    OTG_FS => otg_fs::InterruptHandler<peripherals::OTG_FS>;
});

#[panic_handler]
fn panic(info: &PanicInfo) -> ! {
    critical_section::with(|_| {
        println!("{}", Display2Format(info));

        loop {}
    })
}

static mut LOGGER_UART: MaybeUninit<UartTx<'static, USART1, Blocking>> = MaybeUninit::uninit();

#[embassy_executor::main(entry = "qingke_rt::entry")]
async fn main(spawner: Spawner) -> ! {
    // setup clocks
    let cfg = Config {
        rcc: ch32_hal::rcc::Config::SYSCLK_FREQ_144MHZ_HSI,
        ..Default::default()
    };
    let p = hal::init(cfg);
    // Setup the printer
    let uart1_config = usart::Config::default();
    unsafe {
        LOGGER_UART = MaybeUninit::new(
            UartTx::<'static, _, _>::new_blocking(p.USART1, p.PA9, uart1_config).unwrap(),
        );
    };
    set_logger(&|data| unsafe {
        #[allow(unused_must_use, static_mut_refs)]
        LOGGER_UART.assume_init_mut().blocking_write(data).ok();
    });

    // wait for serial-cat
    Timer::after_millis(300).await;

    info!("test");
    /* USB DRIVER SECION */
    static BUFFER: StaticCell<[EndpointDataBuffer; 8]> = StaticCell::new();
    // let mut buffer = ;
    let driver = Driver::new(
        p.OTG_FS,
        p.PA12,
        p.PA11,
        BUFFER.init(core::array::from_fn(|_| EndpointDataBuffer::default())),
    );

    let i = [Input::new(p.PB3, Pull::Up)];
    let o = [Output::new(p.PA15, Level::Low, Speed::default())];

    let mut default_keymap = [[[k!(A)]; 1]; 1];

    let keyboard_usb_config = KeyboardUsbConfig {
        vid: 0x4c4b,
        pid: 0x4643,
        manufacturer: "Haobo",
        product_name: "Ch32 RMK Keyboard",
        serial_number: "vial:f64c2b3c:000001",
    };
    let vial_config = VialConfig::new(VIAL_KEYBOARD_ID, VIAL_KEYBOARD_DEF);

    let rmk_config = RmkConfig {
        usb_config: keyboard_usb_config,
        vial_config,
        ..Default::default()
    };

    let keyboard_config = KeyboardConfig {
        rmk_config,
        ..Default::default()
    };

    run_rmk(
        i,
        o,
        driver,
<<<<<<< HEAD
        // rmk::DummyFlash::new(),
=======
>>>>>>> 41396654
        &mut default_keymap,
        keyboard_config,
        spawner,
    )
    .await
}<|MERGE_RESOLUTION|>--- conflicted
+++ resolved
@@ -100,10 +100,6 @@
         i,
         o,
         driver,
-<<<<<<< HEAD
-        // rmk::DummyFlash::new(),
-=======
->>>>>>> 41396654
         &mut default_keymap,
         keyboard_config,
         spawner,
