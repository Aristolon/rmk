# Changelog

All notable changes to this project will be documented in this file.

The format is based on [Keep a Changelog](https://keepachangelog.com/en/1.1.0/),
and this project adheres to [Semantic Versioning](https://semver.org/spec/v2.0.0.html).

## [Unreleased]

### Added

- Support home row mod(HRM) mode with improved tap hold processing
- BREAKING: Support `direct_pin` type matrix for split configurations, split pin config is moved to [split.central/peripheral.matrix]
- Add `clear_storage` option
<<<<<<< HEAD
- Enable USB remote wakeup
=======
- py32f07x use_rust example. py32f07x is a super cheap($0.2) cortex-m0 chip from Puya
>>>>>>> eca629b4

### Changed

- Remove `rmk-config`

### Fixed

- Fix slightly lag on peripheral side
- Fix invalid BLE state after reconnection on Windows
- Fix ghosting key on macOS
- Fix direct pin debouncer size error
- Fix esp32 input pin pull configuration

## [0.4.4] - 2024-11-27

### Fixed

- Fix link error on Windows

## [0.4.3] - 2024-11-25

### Added

- One-shot layer/modifier support
- Tri-layer support

### Fixed

- Fix connection error when there're multiple peripherals
- Fix keycode converter error

## [0.4.2] - 2024-11-13

### Added

- Layout macro to! and df!
- One-shot layer and one-shot modifier
- Make nRF52840 voltage divider configurable
- ch32v307 example

### Changed

- Use `User11` to manually switch between USB mode and BLE mode

### Fixed

- Fix nRF52840 linker scripts for nice!nano
- Fix broken documentation links

## [0.4.1] - 2024-10-31

### Fixed

- Fix lagging for split peripheral

### Added

- Direct pin mod. Including `DirectPinMatrix`, `run_rmk_direct_pin` functions etc.
- Added pin active level parameter `low_active` to direct pin.
- Support no_pin for `DirectPinMatrix`.

## [0.4.0] - 2024-10-28

### Added

- Restart function of ESP32
- Methods for optimizing nRF BLE power consumption, now the idle current is decreased to about 20uA
- Multi-device support for nRF BLE
- New `wm` "With Modifier" macro to support basic keycodes with modifiers active
- Voltage divider to estimate battery voltage
- Per chip/board default settings
- i18n support of documentation
- Use flip-link as default linker

### Changed

- BREAKING: use reference of keymap in `run_rmk`
- BREAKING: refactor the whole macro crate, update `keyboard.toml` config, old `keyboard.toml` config may raise compilation error
- Decouple the matrix(input device) and keyboard implementation
- Stop scanning matrix after releasing all keys
- Move creation of Debouncer and Matrix to `run_rmk_*` function from `initialize_*_and_run`

### Fixed

- Unexpected power consumption for nRF
- Extra memory usage by duplicating keymaps
- A COL/ROW typo
- Stackoverflow of some ESP32 chips by increasing default ESP main stack size

## [0.3.2] - 2024-10-05

### Fixed

- Fix vial not work for nRF

## [0.3.1] - 2024-10-03

### Added

- Automate uf2 firmware generation via `cargo-make`
- Storage and vial support for ESP series
- Vial over BLE support for Windows
- `TO` and `DF` action support

### Changed

- Update `bitfield-struct` to v0.9
- Update `esp32-nimble` to v0.8, as well as used `ESP_IDF_VERSION` to v5.2.3
- Use 0x60000 as the default start addr for nRF52

### Fixed

- Fix no device detected on vial desktop

## [0.3.0] - 2024-09-11

### Changed

- BREAKING: all public keyboard APIs are merged into `run_rmk` and `run_rmk_with_async_flash`. Compared with many different APIs for different chips before, the new API is more self-consistent. Different arguments are enabled by feature gates.

### Added

- Basic split keyboard support via serial and BLE
- ESP32C6 support
- Reboot mechanism for cortex-m chips

## [0.2.4] - 2024-08-06

### Added

- `MatrixTrait` which is used in keyboard instead of a plain `Matrix` struct

### Changed

- Update versions of dependecies

## [0.2.3] - 2024-07-25

### Fixed

- Fix keymap doesn't change issue
- Fix with_modifier action doesn't trigger the key with modifier
- Fix capital letter is not send in keyboard macro

### Changed

- Yield everytime after sending a keyboard report to channel
- Update `sequential-storage` to v3.0.0
- Update `usbd-hid` to v0.7.1

## [0.2.2] - 2024-07-12

- Add keyboard macro support
- Support vial keymap reset command
- Fix default `lt!` and `lm!` implementation

## [0.2.1] - 2024-06-14

### Fixed

- Fix USB not responding when the light service is not enabled

## [0.2.0] - 2024-06-14

### Added

- Support led status update from ble
- Support more nRF chips: nRF52833, nRF52810, nRF52811

## [0.1.21] - 2024-06-08

### Added

- Add `async_matrix` feature, which enables async detection of key press and reduces power consumption

## [0.1.20] - 2024-06-06

### Added

- Support read default keymap from `keyboard.toml`, see https://haobogu.github.io/rmk/keyboard_configuration.html#keymap-config

## [0.1.17] - 2024-06-04

### Fixed

- Fixed doc display error on docs.rs

## [0.1.16] - 2024-06-01

### Added

- Add new CHANGELOG.md<|MERGE_RESOLUTION|>--- conflicted
+++ resolved
@@ -12,11 +12,9 @@
 - Support home row mod(HRM) mode with improved tap hold processing
 - BREAKING: Support `direct_pin` type matrix for split configurations, split pin config is moved to [split.central/peripheral.matrix]
 - Add `clear_storage` option
-<<<<<<< HEAD
 - Enable USB remote wakeup
-=======
 - py32f07x use_rust example. py32f07x is a super cheap($0.2) cortex-m0 chip from Puya
->>>>>>> eca629b4
+
 
 ### Changed
 
