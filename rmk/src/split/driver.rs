--- conflicted
+++ resolved
@@ -3,15 +3,11 @@
 ///! The abstracted driver layer of the split keyboard.
 ///!
 use super::SplitMessage;
-<<<<<<< HEAD
-use defmt::{debug, error};
-use heapless::Vec;
-=======
 use crate::keyboard::{key_event_channel, KeyEvent};
 use crate::CONNECTION_STATE;
 use defmt::{debug, error, warn};
 use embassy_futures::select::select;
->>>>>>> 27a34b49
+use heapless::Vec;
 
 #[derive(Debug, Clone, Copy, defmt::Format)]
 pub(crate) enum SplitDriverError {
@@ -79,45 +75,31 @@
             error!("SplitDriver write error: {}", e);
         }
         loop {
-<<<<<<< HEAD
-            match self.receiver.read().await {
-                Ok(received_messages) => {
-                    for received_message in received_messages {
-=======
             match select(self.receiver.read(), embassy_time::Timer::after_millis(500)).await {
                 embassy_futures::select::Either::First(read_result) => match read_result {
-                    Ok(received_message) => {
->>>>>>> 27a34b49
-                        debug!("Received peripheral message: {}", received_message);
-                        if let SplitMessage::Key(e) = received_message {
-                            // Check row/col
-                            if e.row as usize > ROW || e.col as usize > COL {
-                                error!("Invalid peripheral row/col: {} {}", e.row, e.col);
-                                continue;
+                    Ok(received_messages) => {
+                        for received_message in received_messages {
+                            debug!("Received peripheral message: {}", received_message);
+                            if let SplitMessage::Key(e) = received_message {
+                                // Check row/col
+                                if e.row as usize > ROW || e.col as usize > COL {
+                                    error!("Invalid peripheral row/col: {} {}", e.row, e.col);
+                                    continue;
+                                }
+
+                                if CONNECTION_STATE.load(core::sync::atomic::Ordering::Acquire) {
+                                    // Only when the connection is established, send the key event.
+                                    key_event_channel
+                                        .send(KeyEvent {
+                                            row: e.row + ROW_OFFSET as u8,
+                                            col: e.col + COL_OFFSET as u8,
+                                            pressed: e.pressed,
+                                        })
+                                        .await;
+                                } else {
+                                    warn!("Key event from peripheral is ignored because the connection is not established.");
+                                }
                             }
-<<<<<<< HEAD
-                            key_event_channel
-                                .send(KeyEvent {
-                                    row: e.row + ROW_OFFSET as u8,
-                                    col: e.col + COL_OFFSET as u8,
-                                    pressed: e.pressed,
-                                })
-                                .await;
-=======
-
-                            if CONNECTION_STATE.load(core::sync::atomic::Ordering::Acquire) {
-                                // Only when the connection is established, send the key event.
-                                key_event_channel
-                                    .send(KeyEvent {
-                                        row: e.row + ROW_OFFSET as u8,
-                                        col: e.col + COL_OFFSET as u8,
-                                        pressed: e.pressed,
-                                    })
-                                    .await;
-                            } else {
-                                warn!("Key event from peripheral is ignored because the connection is not established.");
-                            }
->>>>>>> 27a34b49
                         }
                     }
                     Err(e) => error!("Peripheral message read error: {:?}", e),
