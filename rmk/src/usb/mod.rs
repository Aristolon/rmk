--- conflicted
+++ resolved
@@ -1,26 +1,3 @@
-<<<<<<< HEAD
-pub(crate) mod descriptor;
-
-use core::sync::atomic::{AtomicU8, Ordering};
-use embassy_time::Timer;
-use embassy_usb::{
-    class::hid::{Config, HidWriter, ReportId, RequestHandler, State},
-    control::OutResponse,
-    driver::Driver,
-    Builder, Handler,
-};
-use ssmarshal::serialize;
-use static_cell::StaticCell;
-use usbd_hid::descriptor::SerializedDescriptor;
-
-use crate::{
-    channel::KEYBOARD_REPORT_CHANNEL,
-    config::KeyboardUsbConfig,
-    hid::{HidError, HidWriterTrait, Report},
-    usb::descriptor::CompositeReportType,
-    CONNECTION_STATE,
-};
-=======
 pub mod descriptor;
 
 use core::sync::atomic::Ordering;
@@ -32,7 +9,6 @@
 use embassy_usb::{Builder, Handler};
 use ssmarshal::serialize;
 use static_cell::StaticCell;
->>>>>>> 41396654
 
 use crate::channel::KEYBOARD_REPORT_CHANNEL;
 use crate::config::KeyboardUsbConfig;
@@ -129,80 +105,8 @@
         }
     }
 }
-pub struct UsbKeyboardWriter<'a, 'd, D: Driver<'d>> {
-    pub(crate) keyboard_writer: &'a mut HidWriter<'d, D, 8>,
-    pub(crate) other_writer: &'a mut HidWriter<'d, D, 9>,
-}
-impl<'a, 'd, D: Driver<'d>> UsbKeyboardWriter<'a, 'd, D> {
-    pub(crate) fn new(
-        keyboard_writer: &'a mut HidWriter<'d, D, 8>,
-        other_writer: &'a mut HidWriter<'d, D, 9>,
-    ) -> Self {
-        Self {
-            keyboard_writer,
-            other_writer,
-        }
-    }
-}
-
-impl<'a, 'd, D: Driver<'d>> HidWriterTrait for UsbKeyboardWriter<'a, 'd, D> {
-    type ReportType = Report;
-
-    async fn get_report(&mut self) -> Self::ReportType {
-        KEYBOARD_REPORT_CHANNEL.receive().await
-    }
-
-    async fn write_report(&mut self, report: Self::ReportType) -> Result<usize, HidError> {
-        // Write report to USB
-        match report {
-            Report::KeyboardReport(keyboard_report) => {
-                self.keyboard_writer
-                    .write_serialize(&keyboard_report)
-                    .await
-                    .map_err(|e| HidError::UsbEndpointError(e))?;
-                Ok(8)
-            }
-            Report::MouseReport(mouse_report) => {
-                let mut buf: [u8; 9] = [0; 9];
-                buf[0] = CompositeReportType::Mouse as u8;
-                let n = serialize(&mut buf[1..], &mouse_report)
-                    .map_err(|_| HidError::ReportSerializeError)?;
-                self.other_writer
-                    .write(&mut buf[0..n + 1])
-                    .await
-                    .map_err(|e| HidError::UsbEndpointError(e))?;
-                Ok(n)
-            }
-            Report::MediaKeyboardReport(media_keyboard_report) => {
-                let mut buf: [u8; 9] = [0; 9];
-                buf[0] = CompositeReportType::Media as u8;
-                let n = serialize(&mut buf[1..], &media_keyboard_report)
-                    .map_err(|_| HidError::ReportSerializeError)?;
-                self.other_writer
-                    .write(&mut buf[0..n + 1])
-                    .await
-                    .map_err(|e| HidError::UsbEndpointError(e))?;
-                Ok(n)
-            }
-            Report::SystemControlReport(system_control_report) => {
-                let mut buf: [u8; 9] = [0; 9];
-                buf[0] = CompositeReportType::System as u8;
-                let n = serialize(&mut buf[1..], &system_control_report)
-                    .map_err(|_| HidError::ReportSerializeError)?;
-                self.other_writer
-                    .write(&mut buf[0..n + 1])
-                    .await
-                    .map_err(|e| HidError::UsbEndpointError(e))?;
-                Ok(n)
-            }
-        }
-    }
-}
-
-pub(crate) fn new_usb_builder<'d, D: Driver<'d>>(
-    driver: D,
-    keyboard_config: KeyboardUsbConfig<'d>,
-) -> Builder<'d, D> {
+
+pub(crate) fn new_usb_builder<'d, D: Driver<'d>>(driver: D, keyboard_config: KeyboardUsbConfig<'d>) -> Builder<'d, D> {
     // Create embassy-usb Config
     let mut usb_config = embassy_usb::Config::new(keyboard_config.vid, keyboard_config.pid);
     usb_config.manufacturer = Some(keyboard_config.manufacturer);
@@ -234,69 +138,13 @@
         &mut CONTROL_BUF.init([0; 128])[..],
     );
 
-<<<<<<< HEAD
-=======
-pub(crate) fn new_usb_builder<'d, D: Driver<'d>>(driver: D, keyboard_config: KeyboardUsbConfig<'d>) -> Builder<'d, D> {
-    // Create embassy-usb Config
-    let mut usb_config = embassy_usb::Config::new(keyboard_config.vid, keyboard_config.pid);
-    usb_config.manufacturer = Some(keyboard_config.manufacturer);
-    usb_config.product = Some(keyboard_config.product_name);
-    usb_config.serial_number = Some(keyboard_config.serial_number);
-    usb_config.max_power = 450;
-    usb_config.supports_remote_wakeup = true;
-
-    // Required for windows compatibility.
-    usb_config.max_packet_size_0 = 64;
-    usb_config.device_class = 0xEF;
-    usb_config.device_sub_class = 0x02;
-    usb_config.device_protocol = 0x01;
-    usb_config.composite_with_iads = true;
-
-    // Create embassy-usb DeviceBuilder using the driver and config.
-    static CONFIG_DESC: StaticCell<[u8; 256]> = StaticCell::new();
-    static BOS_DESC: StaticCell<[u8; 256]> = StaticCell::new();
-    static MSOS_DESC: StaticCell<[u8; 128]> = StaticCell::new();
-    static CONTROL_BUF: StaticCell<[u8; 128]> = StaticCell::new();
-
-    // UsbDevice builder
-    let mut builder = Builder::new(
-        driver,
-        usb_config,
-        &mut CONFIG_DESC.init([0; 256])[..],
-        &mut BOS_DESC.init([0; 256])[..],
-        &mut MSOS_DESC.init([0; 128])[..],
-        &mut CONTROL_BUF.init([0; 128])[..],
-    );
-
->>>>>>> 41396654
     static device_handler: StaticCell<UsbDeviceHandler> = StaticCell::new();
     builder.handler(device_handler.init(UsbDeviceHandler::new()));
 
     builder
-<<<<<<< HEAD
-}
-
-pub(crate) fn register_usb_writer<D: Driver<'static>, SD: SerializedDescriptor, const N: usize>(
-    usb_builder: &mut Builder<'static, D>,
-) -> HidWriter<'static, D, N> {
-    // Initialize hid interfaces
-    static request_handler: StaticCell<UsbRequestHandler> = StaticCell::new();
-    let hid_config = Config {
-        report_descriptor: SD::desc(),
-        request_handler: Some(request_handler.init(UsbRequestHandler {})),
-        poll_ms: 1,
-        max_packet_size: 64,
-    };
-    static STATE: StaticCell<State> = StaticCell::new();
-    HidWriter::new(usb_builder, STATE.init(State::new()), hid_config)
-}
-
-#[macro_export]
-=======
-}
-
-#[cfg(not(feature = "_no_usb"))]
->>>>>>> 41396654
+}
+
+#[cfg(not(feature = "_no_usb"))]
 macro_rules! register_usb_writer {
     ($usb_builder:expr, $descriptor:ty, $n:expr) => {{
         // Initialize hid writer
@@ -322,11 +170,7 @@
     }};
 }
 
-<<<<<<< HEAD
-#[macro_export]
-=======
-#[cfg(not(feature = "_no_usb"))]
->>>>>>> 41396654
+#[cfg(not(feature = "_no_usb"))]
 macro_rules! add_usb_reader_writer {
     ($usb_builder:expr, $descriptor:ty, $read_n:expr, $write_n:expr) => {{
         // Initialize hid reader writer
