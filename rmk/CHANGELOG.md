# Changelog

All notable changes to this project will be documented in this file.

The format is based on [Keep a Changelog](https://keepachangelog.com/en/1.1.0/),
and this project adheres to [Semantic Versioning](https://semver.org/spec/v2.0.0.html).

## [Unreleased]

## [0.4.0] - 2024-10-28

### Added

<<<<<<< HEAD
- Add restart to ESP32
- Optimize nRF BLE power consumption, now the idle current is decreased to about 20uA
- Added new `wm` "With Modifier" macro to support basic keycodes with modifiers active
- Direct pin mod. Including `DirectPinMatrix`, `run_rmk_direct_pin` functions etc.
- Added pin active level parameter `low_active` to direct pin.
=======
- Restart function of ESP32
- Methods for optimizing nRF BLE power consumption, now the idle current is decreased to about 20uA
- Multi-device support for nRF BLE
- New `wm` "With Modifier" macro to support basic keycodes with modifiers active
- Voltage divider to estimate battery voltage
- Per chip/board default settings
- i18n support of documentation
- Use flip-link as default linker
>>>>>>> a7b2fe2d

### Changed

- BREAKING: use reference of keymap in `run_rmk` 
- BREAKING: refactor the whole macro crate, update `keyboard.toml` config, old `keyboard.toml` config may raise compilation error
- Decouple the matrix(input device) and keyboard implementation
- Stop scanning matrix after releasing all keys
- Move creation of Debouncer and Matrix to `run_rmk_*` function from `initialize_*_and_run`

### Fixed

- Unexpected power consumption for nRF
- Extra memory usage by duplicating keymaps
- A COL/ROW typo
- Stackoverflow of some ESP32 chips by increasing default ESP main stack size

## [0.3.2] - 2024-10-05

### Fixed

- Fix vial not work for nRF

## [0.3.1] - 2024-10-03

### Added

- Automate uf2 firmware generation via `cargo-make`
- Storage and vial support for ESP series
- Vial over BLE support for Windows 
- `TO` and `DF` action support

### Changed

- Update `bitfield-struct` to v0.9
- Update `esp32-nimble` to v0.8, as well as used `ESP_IDF_VERSION` to v5.2.3
- Use 0x60000 as the default start addr for nRF52

### Fixed

- Fix no device detected on vial desktop

## [0.3.0] - 2024-09-11

### Changed

- BREAKING: all public keyboard APIs are merged into `run_rmk` and `run_rmk_with_async_flash`. Compared with many different APIs for different chips before, the new API is more self-consistent. Different arguments are enabled by feature gates.

### Added

- Basic split keyboard support via serial and BLE
- ESP32C6 support
- Reboot mechanism for cortex-m chips

## [0.2.4] - 2024-08-06

### Added

- `MatrixTrait` which is used in keyboard instead of a plain `Matrix` struct

### Changed

- Update versions of dependecies

## [0.2.3] - 2024-07-25

### Fixed

- Fix keymap doesn't change issue
- Fix with_modifier action doesn't trigger the key with modifier
- Fix capital letter is not send in keyboard macro

### Changed

- Yield everytime after sending a keyboard report to channel
- Update `sequential-storage` to v3.0.0
- Update `usbd-hid` to v0.7.1

## [0.2.2] - 2024-07-12

- Add keyboard macro support
- Support vial keymap reset command
- Fix default `lt!` and `lm!` implementation

## [0.2.1] - 2024-06-14

### Fixed

- Fix USB not responding when the light service is not enabled

## [0.2.0] - 2024-06-14

### Added

- Support led status update from ble 
- Support more nRF chips: nRF52833, nRF52810, nRF52811

## [0.1.21] - 2024-06-08

### Added

- Add `async_matrix` feature, which enables async detection of key press and reduces power consumption

## [0.1.20] - 2024-06-06

### Added

- Support read default keymap from `keyboard.toml`, see https://haobogu.github.io/rmk/keyboard_configuration.html#keymap-config

## [0.1.17] - 2024-06-04

### Fixed

- Fixed doc display error on docs.rs 

## [0.1.16] - 2024-06-01

### Added

- Add new CHANGELOG.md

<|MERGE_RESOLUTION|>--- conflicted
+++ resolved
@@ -7,17 +7,13 @@
 
 ## [Unreleased]
 
+- Direct pin mod. Including `DirectPinMatrix`, `run_rmk_direct_pin` functions etc.
+- Added pin active level parameter `low_active` to direct pin.
+
 ## [0.4.0] - 2024-10-28
 
 ### Added
 
-<<<<<<< HEAD
-- Add restart to ESP32
-- Optimize nRF BLE power consumption, now the idle current is decreased to about 20uA
-- Added new `wm` "With Modifier" macro to support basic keycodes with modifiers active
-- Direct pin mod. Including `DirectPinMatrix`, `run_rmk_direct_pin` functions etc.
-- Added pin active level parameter `low_active` to direct pin.
-=======
 - Restart function of ESP32
 - Methods for optimizing nRF BLE power consumption, now the idle current is decreased to about 20uA
 - Multi-device support for nRF BLE
@@ -26,7 +22,6 @@
 - Per chip/board default settings
 - i18n support of documentation
 - Use flip-link as default linker
->>>>>>> a7b2fe2d
 
 ### Changed
 
