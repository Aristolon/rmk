<<<<<<< HEAD
use crate::{
    config::{LightConfig, LightPinConfig},
    hid::{HidError, HidReaderTrait},
};
use bitfield_struct::bitfield;
use embassy_usb::{class::hid::HidReader, driver::Driver};
use embedded_hal::digital::{Error, OutputPin, PinState};
use serde::{Deserialize, Serialize};
=======
use core::ops::{BitAnd, BitAndAssign, BitOr, BitOrAssign, Not};

use bitfield_struct::bitfield;
use embassy_usb::class::hid::HidReader;
use embassy_usb::driver::Driver;
use embedded_hal::digital::{Error, OutputPin, PinState};
use serde::{Deserialize, Serialize};

use crate::config::{LightConfig, LightPinConfig};
use crate::hid::{HidError, HidReaderTrait};
use crate::keyboard::LOCK_LED_STATES;
>>>>>>> 41396654

#[bitfield(u8)]
#[derive(Eq, PartialEq, Serialize, Deserialize)]
#[cfg_attr(feature = "defmt", derive(defmt::Format))]
pub struct LedIndicator {
    #[bits(1)]
    num_lock: bool,
    #[bits(1)]
    caps_lock: bool,
    #[bits(1)]
    scroll_lock: bool,
    #[bits(1)]
    compose: bool,
    #[bits(1)]
    kana: bool,
    #[bits(3)]
    _reserved: u8,
}

<<<<<<< HEAD
=======
impl BitOr for LedIndicator {
    type Output = Self;

    fn bitor(self, rhs: Self) -> Self::Output {
        Self::from_bits(self.into_bits() | rhs.into_bits())
    }
}
impl BitAnd for LedIndicator {
    type Output = Self;

    fn bitand(self, rhs: Self) -> Self::Output {
        Self::from_bits(self.into_bits() & rhs.into_bits())
    }
}
impl Not for LedIndicator {
    type Output = Self;

    fn not(self) -> Self::Output {
        Self::from_bits(!self.into_bits())
    }
}
impl BitAndAssign for LedIndicator {
    fn bitand_assign(&mut self, rhs: Self) {
        *self = *self & rhs;
    }
}
impl BitOrAssign for LedIndicator {
    fn bitor_assign(&mut self, rhs: Self) {
        *self = *self | rhs;
    }
}

impl LedIndicator {
    pub const fn new_from(num_lock: bool, caps_lock: bool, scroll_lock: bool, compose: bool, kana: bool) -> Self {
        Self::new()
            .with_num_lock(num_lock)
            .with_caps_lock(caps_lock)
            .with_scroll_lock(scroll_lock)
            .with_compose(compose)
            .with_kana(kana)
    }
}

>>>>>>> 41396654
pub(crate) struct LightService<'d, P: OutputPin, R: HidReaderTrait<ReportType = LedIndicator>> {
    pub(crate) enabled: bool,
    light_controller: &'d mut LightController<P>,
    reader: R,
}

impl<'d, P: OutputPin, R: HidReaderTrait<ReportType = LedIndicator>> LightService<'d, P, R> {
    pub(crate) fn new(light_controller: &'d mut LightController<P>, reader: R) -> Self {
        Self {
            enabled: false,
            light_controller,
            reader,
        }
    }

    pub(crate) async fn run(&mut self) {
        loop {
            if self.enabled {
                match self.reader.read_report().await {
                    Ok(indicator) => {
                        // Read led indicator data and send to LED channel
                        debug!("Read keyboard state: {:?}", indicator);
                        if let Err(e) = self.light_controller.set_leds(indicator) {
                            error!("Send led error {:?}", e.kind());
                            // If there's an error, wait for a while
                            embassy_time::Timer::after_millis(500).await;
                        }
                    }
                    Err(e) => {
                        error!("Read led error {:?}", e);
                        embassy_time::Timer::after_secs(1).await;
                    }
                }
            } else {
                // Check service state after 1s
                embassy_time::Timer::after_secs(1).await;
            }
        }
    }
}

<<<<<<< HEAD
pub(crate) struct LightController<P: OutputPin> {
=======
pub struct LightController<P: OutputPin> {
>>>>>>> 41396654
    capslock: Option<SingleLed<P>>,
    scrolllock: Option<SingleLed<P>>,
    numslock: Option<SingleLed<P>>,
}

/// A single LED
///
/// In general, a single LED can be used for capslock/numslock, or in a LED matrix.
struct SingleLed<P: OutputPin> {
    /// On/Off state
    state: bool,

    /// Pin state when turning LED on
    on_state: PinState,

    /// GPIO for controlling the LED
    pin: P,

    /// Brightness level, range: 0 ~ 255
    brightness: u8,

    // The duration in seconds of a LED breathing period
    period: u8,
}

impl<P: OutputPin> SingleLed<P> {
    fn new(p: LightPinConfig<P>) -> Self {
        let on_state = if p.low_active { PinState::Low } else { PinState::High };
        Self {
            state: false,
            on_state,
            pin: p.pin,
            brightness: 255,
            period: 0,
        }
    }

    /// Turn LED on
    fn on(&mut self) -> Result<(), P::Error> {
        self.pin.set_state(self.on_state)
    }

    /// Turn LED off
    fn off(&mut self) -> Result<(), P::Error> {
        self.pin.set_state(!self.on_state)
    }

    /// Set LED's brightness
    fn set_brightness(&mut self, brightness: u8) -> Result<(), P::Error> {
        self.brightness = brightness;

        // TODO: Write brightness to LED

        Ok(())
    }
}

pub(crate) struct UsbLedReader<'a, 'd, D: Driver<'d>> {
    hid_reader: &'a mut HidReader<'d, D, 1>,
}

impl<'a, 'd, D: Driver<'d>> UsbLedReader<'a, 'd, D> {
    pub(crate) fn new(hid_reader: &'a mut HidReader<'d, D, 1>) -> Self {
        Self { hid_reader }
    }
}

<<<<<<< HEAD
impl<'a, 'd, D: Driver<'d>> HidReaderTrait for UsbLedReader<'a, 'd, D> {
=======
impl<'d, D: Driver<'d>> HidReaderTrait for UsbLedReader<'_, 'd, D> {
>>>>>>> 41396654
    type ReportType = LedIndicator;

    async fn read_report(&mut self) -> Result<Self::ReportType, HidError> {
        let mut buf = [0u8; 1];
<<<<<<< HEAD
        self.hid_reader
            .read(&mut buf)
            .await
            .map_err(|e| HidError::UsbReadError(e))?;

=======
        self.hid_reader.read(&mut buf).await.map_err(HidError::UsbReadError)?;

        LOCK_LED_STATES.store(buf[0], core::sync::atomic::Ordering::Relaxed);
>>>>>>> 41396654
        Ok(LedIndicator::from_bits(buf[0]))
    }
}

// Implement on/off function for LightService
macro_rules! impl_led_on_off {
    ($n:ident, $fn_name:ident) => {
        pub(crate) fn $fn_name(&mut self, state: bool) -> Result<(), P::Error> {
            if let Some(led) = &mut self.$n {
                if state {
                    led.on()?
                } else {
                    led.off()?
                }
            }
            Ok(())
        }
    };
}

impl<P: OutputPin> LightController<P> {
<<<<<<< HEAD
    pub(crate) fn new(light_config: LightConfig<P>) -> Self {
=======
    pub fn new(light_config: LightConfig<P>) -> Self {
>>>>>>> 41396654
        Self {
            capslock: light_config.capslock.map(|p| SingleLed::new(p)),
            scrolllock: light_config.scrolllock.map(|p| SingleLed::new(p)),
            numslock: light_config.numslock.map(|p| SingleLed::new(p)),
        }
    }

    impl_led_on_off!(capslock, set_capslock);
    impl_led_on_off!(scrolllock, set_scrolllock);
    impl_led_on_off!(numslock, set_numslock);

    pub(crate) fn set_leds(&mut self, led_indicator: LedIndicator) -> Result<(), P::Error> {
        self.set_capslock(led_indicator.caps_lock())?;
        self.set_numslock(led_indicator.num_lock())?;
        self.set_scrolllock(led_indicator.scroll_lock())?;

        Ok(())
    }
}<|MERGE_RESOLUTION|>--- conflicted
+++ resolved
@@ -1,13 +1,3 @@
-<<<<<<< HEAD
-use crate::{
-    config::{LightConfig, LightPinConfig},
-    hid::{HidError, HidReaderTrait},
-};
-use bitfield_struct::bitfield;
-use embassy_usb::{class::hid::HidReader, driver::Driver};
-use embedded_hal::digital::{Error, OutputPin, PinState};
-use serde::{Deserialize, Serialize};
-=======
 use core::ops::{BitAnd, BitAndAssign, BitOr, BitOrAssign, Not};
 
 use bitfield_struct::bitfield;
@@ -19,7 +9,6 @@
 use crate::config::{LightConfig, LightPinConfig};
 use crate::hid::{HidError, HidReaderTrait};
 use crate::keyboard::LOCK_LED_STATES;
->>>>>>> 41396654
 
 #[bitfield(u8)]
 #[derive(Eq, PartialEq, Serialize, Deserialize)]
@@ -39,8 +28,6 @@
     _reserved: u8,
 }
 
-<<<<<<< HEAD
-=======
 impl BitOr for LedIndicator {
     type Output = Self;
 
@@ -84,7 +71,6 @@
     }
 }
 
->>>>>>> 41396654
 pub(crate) struct LightService<'d, P: OutputPin, R: HidReaderTrait<ReportType = LedIndicator>> {
     pub(crate) enabled: bool,
     light_controller: &'d mut LightController<P>,
@@ -126,11 +112,7 @@
     }
 }
 
-<<<<<<< HEAD
-pub(crate) struct LightController<P: OutputPin> {
-=======
 pub struct LightController<P: OutputPin> {
->>>>>>> 41396654
     capslock: Option<SingleLed<P>>,
     scrolllock: Option<SingleLed<P>>,
     numslock: Option<SingleLed<P>>,
@@ -198,26 +180,14 @@
     }
 }
 
-<<<<<<< HEAD
-impl<'a, 'd, D: Driver<'d>> HidReaderTrait for UsbLedReader<'a, 'd, D> {
-=======
 impl<'d, D: Driver<'d>> HidReaderTrait for UsbLedReader<'_, 'd, D> {
->>>>>>> 41396654
     type ReportType = LedIndicator;
 
     async fn read_report(&mut self) -> Result<Self::ReportType, HidError> {
         let mut buf = [0u8; 1];
-<<<<<<< HEAD
-        self.hid_reader
-            .read(&mut buf)
-            .await
-            .map_err(|e| HidError::UsbReadError(e))?;
-
-=======
         self.hid_reader.read(&mut buf).await.map_err(HidError::UsbReadError)?;
 
         LOCK_LED_STATES.store(buf[0], core::sync::atomic::Ordering::Relaxed);
->>>>>>> 41396654
         Ok(LedIndicator::from_bits(buf[0]))
     }
 }
@@ -239,11 +209,7 @@
 }
 
 impl<P: OutputPin> LightController<P> {
-<<<<<<< HEAD
-    pub(crate) fn new(light_config: LightConfig<P>) -> Self {
-=======
     pub fn new(light_config: LightConfig<P>) -> Self {
->>>>>>> 41396654
         Self {
             capslock: light_config.capslock.map(|p| SingleLed::new(p)),
             scrolllock: light_config.scrolllock.map(|p| SingleLed::new(p)),
