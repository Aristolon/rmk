#[cfg(feature = "async_matrix")]
use core::pin::pin;

<<<<<<< HEAD
use crate::action::KeyAction;
#[cfg(feature = "_nrf_ble")]
use crate::ble::nrf::initialize_nrf_sd_and_flash;
use crate::channel::KEY_EVENT_CHANNEL;
use crate::config::KeyboardConfig;
#[cfg(not(feature = "rapid_debouncer"))]
use crate::debounce::default_bouncer::DefaultDebouncer;
#[cfg(feature = "rapid_debouncer")]
use crate::debounce::fast_debouncer::RapidDebouncer;
use crate::debounce::{DebounceState, DebouncerTrait};
use crate::event::KeyEvent;
use crate::keyboard::Keyboard;
use crate::keymap::KeyMap;
use crate::light::LightController;
use crate::matrix::{KeyState, MatrixTrait};
use crate::run_rmk_internal;
use crate::storage::Storage;
use embassy_executor::Spawner;
use embassy_time::{Instant, Timer};
use embassy_usb::driver::Driver;
use embedded_hal::digital::{InputPin, OutputPin};
#[cfg(feature = "async_matrix")]
use embedded_hal_async::digital::Wait;
#[cfg(not(feature = "_no_external_storage"))]
use embedded_storage_async::nor_flash::NorFlash;

#[cfg(not(feature = "_nrf_ble"))]
use embedded_io_async::{Read, Write};

/// Run RMK split central keyboard service. This function should never return.
///
/// # Arguments
///
/// * `input_pins` - input gpio pins, if `async_matrix` is enabled, the input pins should implement `embedded_hal_async::digital::Wait` trait
/// * `output_pins` - output gpio pins
/// * `usb_driver` - (optional) embassy usb driver instance. Some microcontrollers would enable the `_no_usb` feature implicitly, which eliminates this argument
/// * `flash` - (optional) flash storage, which is used for storing keymap and keyboard configs. Some microcontrollers would enable the `_no_external_storage` feature implicitly, which eliminates this argument
/// * `default_keymap` - default keymap definition
/// * `keyboard_config` - other configurations of the keyboard, check [RmkConfig] struct for details
/// * `central_addr` - (optional) central's BLE static address. This argument is enabled only for nRF BLE split central now
/// * `spawner`: (optional) embassy spawner used to spawn async tasks. This argument is enabled for non-esp microcontrollers
#[allow(unused_variables)]
#[allow(unreachable_code)]
pub async fn run_rmk_split_central<
    #[cfg(feature = "async_matrix")] In: Wait + InputPin,
    #[cfg(not(feature = "async_matrix"))] In: InputPin,
    Out: OutputPin,
    #[cfg(not(feature = "_no_usb"))] D: Driver<'static>,
    #[cfg(not(feature = "_no_external_storage"))] F: NorFlash,
    const TOTAL_ROW: usize,
    const TOTAL_COL: usize,
    const CENTRAL_ROW: usize,
    const CENTRAL_COL: usize,
    const CENTRAL_ROW_OFFSET: usize,
    const CENTRAL_COL_OFFSET: usize,
    const NUM_LAYER: usize,
>(
    #[cfg(feature = "col2row")] input_pins: [In; CENTRAL_ROW],
    #[cfg(not(feature = "col2row"))] input_pins: [In; CENTRAL_COL],
    #[cfg(feature = "col2row")] output_pins: [Out; CENTRAL_COL],
    #[cfg(not(feature = "col2row"))] output_pins: [Out; CENTRAL_ROW],
    #[cfg(not(feature = "_no_usb"))] usb_driver: D,
    #[cfg(not(feature = "_no_external_storage"))] flash: F,
    default_keymap: &mut [[[KeyAction; TOTAL_COL]; TOTAL_ROW]; NUM_LAYER],
    keyboard_config: KeyboardConfig<'static, Out>,
    #[cfg(feature = "_nrf_ble")] central_addr: [u8; 6],
    #[cfg(not(feature = "_esp_ble"))] spawner: Spawner,
) -> ! {
    let rmk_config = keyboard_config.rmk_config;

    #[cfg(feature = "_nrf_ble")]
    let (sd, flash) = initialize_nrf_sd_and_flash(
        rmk_config.usb_config.product_name,
        spawner,
        Some(central_addr),
    );

    #[cfg(feature = "_esp_ble")]
    let flash = DummyFlash::new();

    let mut storage = Storage::new(flash, default_keymap, rmk_config.storage_config).await;
    let keymap = RefCell::new(KeyMap::new_from_storage(default_keymap, Some(&mut storage)).await);
    let keyboard = Keyboard::new(&keymap, rmk_config.behavior_config);
    let light_controller = LightController::new(keyboard_config.controller_config.light_config);

    // Create the debouncer, use COL2ROW by default
    #[cfg(all(feature = "col2row", feature = "rapid_debouncer"))]
    let debouncer: RapidDebouncer<CENTRAL_ROW, CENTRAL_COL> = RapidDebouncer::new();
    #[cfg(all(not(feature = "col2row"), feature = "rapid_debouncer"))]
    let debouncer: RapidDebouncer<CENTRAL_COL, CENTRAL_ROW> = RapidDebouncer::new();
    #[cfg(all(feature = "col2row", not(feature = "rapid_debouncer")))]
    let debouncer: DefaultDebouncer<CENTRAL_ROW, CENTRAL_COL> = DefaultDebouncer::new();
    #[cfg(all(not(feature = "col2row"), not(feature = "rapid_debouncer")))]
    let debouncer: DefaultDebouncer<CENTRAL_COL, CENTRAL_ROW> = DefaultDebouncer::new();

    // Keyboard matrix, use COL2ROW by default
    #[cfg(feature = "col2row")]
    let matrix = CentralMatrix::<
        In,
        Out,
        _,
        CENTRAL_ROW_OFFSET,
        CENTRAL_COL_OFFSET,
        CENTRAL_ROW,
        CENTRAL_COL,
    >::new(input_pins, output_pins, debouncer);
    #[cfg(not(feature = "col2row"))]
    let matrix = CentralMatrix::<
        In,
        Out,
        _,
        CENTRAL_ROW_OFFSET,
        CENTRAL_COL_OFFSET,
        CENTRAL_COL,
        CENTRAL_ROW,
    >::new(input_pins, output_pins, debouncer);

    run_rmk_internal(
        matrix,   // matrix input device
        keyboard, // key processor
        &keymap,
        #[cfg(not(feature = "_no_usb"))]
        usb_driver,
        storage,
        light_controller,
        rmk_config,
        #[cfg(feature = "_nrf_ble")]
        sd,
    )
    .await
}

/// Run RMK split central keyboard service. This function should never return.
///
/// # Arguments
///
/// * `direct_pins` - direct gpio pins, if `async_matrix` is enabled, the input pins should implement `embedded_hal_async::digital::Wait` trait
/// * `usb_driver` - (optional) embassy usb driver instance. Some microcontrollers would enable the `_no_usb` feature implicitly, which eliminates this argument
/// * `flash` - (optional) flash storage, which is used for storing keymap and keyboard configs. Some microcontrollers would enable the `_no_external_storage` feature implicitly, which eliminates this argument
/// * `default_keymap` - default keymap definition
/// * `keyboard_config` - other configurations of the keyboard, check [RmkConfig] struct for details
/// * `low_active`: pin active level
/// * `central_addr` - (optional) central's BLE static address. This argument is enabled only for nRF BLE split central now
/// * `spawner`: (optional) embassy spawner used to spawn async tasks. This argument is enabled for non-esp microcontrollers
#[allow(unused_variables)]
#[allow(unreachable_code)]
pub async fn run_rmk_split_central_direct_pin<
    #[cfg(feature = "async_matrix")] In: Wait + InputPin,
    #[cfg(not(feature = "async_matrix"))] In: InputPin,
    Out: OutputPin,
    #[cfg(not(feature = "_no_usb"))] D: Driver<'static>,
    #[cfg(not(feature = "_no_external_storage"))] F: NorFlash,
    const TOTAL_ROW: usize,
    const TOTAL_COL: usize,
    const CENTRAL_ROW: usize,
    const CENTRAL_COL: usize,
    const CENTRAL_ROW_OFFSET: usize,
    const CENTRAL_COL_OFFSET: usize,
    const NUM_LAYER: usize,
    const SIZE: usize,
>(
    direct_pins: [[Option<In>; CENTRAL_COL]; CENTRAL_ROW],
    #[cfg(not(feature = "_no_usb"))] usb_driver: D,
    #[cfg(not(feature = "_no_external_storage"))] flash: F,
    default_keymap: &mut [[[KeyAction; TOTAL_COL]; TOTAL_ROW]; NUM_LAYER],
    keyboard_config: KeyboardConfig<'static, Out>,
    low_active: bool,
    #[cfg(feature = "_nrf_ble")] central_addr: [u8; 6],
    #[cfg(not(feature = "_esp_ble"))] spawner: Spawner,
) -> ! {
    let rmk_config = keyboard_config.rmk_config;

    #[cfg(feature = "_nrf_ble")]
    let (sd, flash) = initialize_nrf_sd_and_flash(
        rmk_config.usb_config.product_name,
        spawner,
        Some(central_addr),
    );

    #[cfg(feature = "_esp_ble")]
    let flash = DummyFlash::new();

    let mut storage = Storage::new(flash, default_keymap, rmk_config.storage_config).await;
    let keymap = RefCell::new(KeyMap::new_from_storage(default_keymap, Some(&mut storage)).await);
    let keyboard = Keyboard::new(&keymap, rmk_config.behavior_config);
    let light_controller = LightController::new(keyboard_config.controller_config.light_config);

    // Create the debouncer, use COL2ROW by default
    #[cfg(feature = "rapid_debouncer")]
    let debouncer: RapidDebouncer<CENTRAL_COL, CENTRAL_ROW> = RapidDebouncer::new();
    #[cfg(not(feature = "rapid_debouncer"))]
    let debouncer: DefaultDebouncer<CENTRAL_COL, CENTRAL_ROW> = DefaultDebouncer::new();

    // Keyboard matrix, use COL2ROW by default
    let matrix = CentralDirectPinMatrix::<
        _,
        _,
        CENTRAL_ROW_OFFSET,
        CENTRAL_COL_OFFSET,
        CENTRAL_ROW,
        CENTRAL_COL,
        SIZE,
    >::new(direct_pins, debouncer, low_active);

    run_rmk_internal(
        matrix,   // matrix input device
        keyboard, // key processor
        &keymap,
        #[cfg(not(feature = "_no_usb"))]
        usb_driver,
        storage,
        light_controller,
        rmk_config,
        #[cfg(feature = "_nrf_ble")]
        sd,
    )
    .await
}

/// Run central's peripheral monitor task.
=======
use embassy_time::{Instant, Timer};
use embedded_hal::digital::{InputPin, OutputPin};
#[cfg(feature = "async_matrix")]
use embedded_hal_async::digital::Wait;
#[cfg(not(feature = "_ble"))]
use embedded_io_async::{Read, Write};
#[cfg(feature = "_ble")]
use trouble_host::prelude::*;

use crate::debounce::{DebounceState, DebouncerTrait};
use crate::event::{Event, KeyEvent};
use crate::input_device::InputDevice;
use crate::matrix::{KeyState, MatrixTrait};

/// Run central's peripheral manager task.
>>>>>>> 41396654
///
/// # Arguments
/// * `id` - peripheral id
/// * `addr` - (optional) peripheral's BLE static address. This argument is enabled only for nRF BLE split now
/// * `receiver` - (optional) serial port. This argument is enabled only for serial split now
pub async fn run_peripheral_manager<
    'a,
    const ROW: usize,
    const COL: usize,
    const ROW_OFFSET: usize,
    const COL_OFFSET: usize,
    #[cfg(feature = "_ble")] C: Controller,
    #[cfg(not(feature = "_ble"))] S: Read + Write,
>(
    id: usize,
    #[cfg(feature = "_ble")] addr: [u8; 6],
    #[cfg(feature = "_ble")] stack: &'a Stack<'a, C>,
    #[cfg(not(feature = "_ble"))] receiver: S,
) {
    #[cfg(feature = "_ble")]
    {
        use crate::split::ble::central::run_ble_peripheral_manager;
        run_ble_peripheral_manager::<C, ROW, COL, ROW_OFFSET, COL_OFFSET>(id, addr, stack).await;
    };

    #[cfg(not(feature = "_ble"))]
    {
<<<<<<< HEAD
        use crate::split::serial::run_serial_peripheral_monitor;
        run_serial_peripheral_monitor::<ROW, COL, ROW_OFFSET, COL_OFFSET, S>(id, receiver).await;
=======
        use crate::split::serial::run_serial_peripheral_manager;
        run_serial_peripheral_manager::<ROW, COL, ROW_OFFSET, COL_OFFSET, S>(id, receiver).await;
>>>>>>> 41396654
    };
}

/// Matrix is the physical pcb layout of the keyboard matrix.
pub struct CentralMatrix<
    #[cfg(feature = "async_matrix")] In: Wait + InputPin,
    #[cfg(not(feature = "async_matrix"))] In: InputPin,
    Out: OutputPin,
    D: DebouncerTrait,
    const ROW_OFFSET: usize,
    const COL_OFFSET: usize,
    const INPUT_PIN_NUM: usize,
    const OUTPUT_PIN_NUM: usize,
> {
    /// Input pins of the pcb matrix
    input_pins: [In; INPUT_PIN_NUM],
    /// Output pins of the pcb matrix
    output_pins: [Out; OUTPUT_PIN_NUM],
    /// Debouncer
    debouncer: D,
    /// Key state matrix
    key_states: [[KeyState; INPUT_PIN_NUM]; OUTPUT_PIN_NUM],
    /// Start scanning
    scan_start: Option<Instant>,
    /// Current scan pos: (out_idx, in_idx)
    scan_pos: (usize, usize),
}

impl<
        #[cfg(feature = "async_matrix")] In: Wait + InputPin,
        #[cfg(not(feature = "async_matrix"))] In: InputPin,
        Out: OutputPin,
        D: DebouncerTrait,
        const ROW_OFFSET: usize,
        const COL_OFFSET: usize,
        const INPUT_PIN_NUM: usize,
        const OUTPUT_PIN_NUM: usize,
    > InputDevice for CentralMatrix<In, Out, D, ROW_OFFSET, COL_OFFSET, INPUT_PIN_NUM, OUTPUT_PIN_NUM>
{
    async fn read_event(&mut self) -> Event {
        loop {
            let (out_idx_start, in_idx_start) = self.scan_pos;

            #[cfg(feature = "async_matrix")]
            self.wait_for_key().await;

            // Scan matrix and send report
            for out_idx in out_idx_start..self.output_pins.len() {
                // Pull up output pin, wait 1us ensuring the change comes into effect
                if let Some(out_pin) = self.output_pins.get_mut(out_idx) {
                    out_pin.set_high().ok();
                }
                Timer::after_micros(1).await;
                for in_idx in in_idx_start..self.input_pins.len() {
                    let in_pin = self.input_pins.get_mut(in_idx).unwrap();
                    // Check input pins and debounce
                    let debounce_state = self.debouncer.detect_change_with_debounce(
                        in_idx,
                        out_idx,
                        in_pin.is_high().ok().unwrap_or_default(),
                        &self.key_states[out_idx][in_idx],
                    );

                    match debounce_state {
                        DebounceState::Debounced => {
                            self.key_states[out_idx][in_idx].toggle_pressed();
                            #[cfg(feature = "col2row")]
                            let (row, col, key_state) = (
                                (in_idx + ROW_OFFSET) as u8,
                                (out_idx + COL_OFFSET) as u8,
                                self.key_states[out_idx][in_idx],
                            );
                            #[cfg(not(feature = "col2row"))]
                            let (row, col, key_state) = (
                                (out_idx + ROW_OFFSET) as u8,
                                (in_idx + COL_OFFSET) as u8,
                                self.key_states[out_idx][in_idx],
                            );

                            self.scan_pos = (out_idx, in_idx);
                            return Event::Key(KeyEvent {
                                row,
                                col,
                                pressed: key_state.pressed,
                            });
                        }
                        _ => (),
                    }

                    // If there's key still pressed, always refresh the self.scan_start
                    #[cfg(feature = "async_matrix")]
                    if self.key_states[out_idx][in_idx].pressed {
                        self.scan_start = Some(Instant::now());
                    }
                }
                // Pull it back to low
                if let Some(out_pin) = self.output_pins.get_mut(out_idx) {
                    out_pin.set_low().ok();
                }
            }

            self.scan_pos = (0, 0);
            embassy_time::Timer::after_micros(100).await;
        }
    }
}

impl<
        #[cfg(feature = "async_matrix")] In: Wait + InputPin,
        #[cfg(not(feature = "async_matrix"))] In: InputPin,
        Out: OutputPin,
        D: DebouncerTrait,
        const ROW_OFFSET: usize,
        const COL_OFFSET: usize,
        const INPUT_PIN_NUM: usize,
        const OUTPUT_PIN_NUM: usize,
    > MatrixTrait for CentralMatrix<In, Out, D, ROW_OFFSET, COL_OFFSET, INPUT_PIN_NUM, OUTPUT_PIN_NUM>
{
    #[cfg(feature = "col2row")]
    const ROW: usize = INPUT_PIN_NUM;
    #[cfg(feature = "col2row")]
    const COL: usize = OUTPUT_PIN_NUM;
    #[cfg(not(feature = "col2row"))]
    const ROW: usize = OUTPUT_PIN_NUM;
    #[cfg(not(feature = "col2row"))]
    const COL: usize = INPUT_PIN_NUM;

    #[cfg(feature = "async_matrix")]
    async fn wait_for_key(&mut self) {
        use embassy_futures::select::select_slice;
        use heapless::Vec;

        if let Some(start_time) = self.scan_start {
            // If not key over 2 secs, wait for interupt in next loop
            if start_time.elapsed().as_secs() < 1 {
                return;
            } else {
                self.scan_start = None;
            }
        }
        // First, set all output pin to high
        for out in self.output_pins.iter_mut() {
            out.set_high().ok();
        }
        Timer::after_micros(1).await;
        info!("Waiting for high");
        let mut futs: Vec<_, INPUT_PIN_NUM> = self
            .input_pins
            .iter_mut()
            .map(|input_pin| input_pin.wait_for_high())
            .collect();
        let _ = select_slice(pin!(futs.as_mut_slice())).await;

        // Set all output pins back to low
        for out in self.output_pins.iter_mut() {
            out.set_low().ok();
        }

        self.scan_start = Some(Instant::now());
    }
}

impl<
        #[cfg(feature = "async_matrix")] In: Wait + InputPin,
        #[cfg(not(feature = "async_matrix"))] In: InputPin,
        Out: OutputPin,
        D: DebouncerTrait,
        const ROW_OFFSET: usize,
        const COL_OFFSET: usize,
        const INPUT_PIN_NUM: usize,
        const OUTPUT_PIN_NUM: usize,
    > CentralMatrix<In, Out, D, ROW_OFFSET, COL_OFFSET, INPUT_PIN_NUM, OUTPUT_PIN_NUM>
{
    /// Initialization of central
    pub fn new(input_pins: [In; INPUT_PIN_NUM], output_pins: [Out; OUTPUT_PIN_NUM], debouncer: D) -> Self {
        CentralMatrix {
            input_pins,
            output_pins,
            debouncer,
            key_states: [[KeyState::default(); INPUT_PIN_NUM]; OUTPUT_PIN_NUM],
            scan_start: None,
            scan_pos: (0, 0),
        }
    }
}

/// DirectPinMartex only has input pins.
pub struct CentralDirectPinMatrix<
    #[cfg(feature = "async_matrix")] In: Wait + InputPin,
    #[cfg(not(feature = "async_matrix"))] In: InputPin,
    D: DebouncerTrait,
    const ROW_OFFSET: usize,
    const COL_OFFSET: usize,
    const ROW: usize,
    const COL: usize,
    const SIZE: usize,
> {
    /// Input pins of the pcb matrix
    direct_pins: [[Option<In>; COL]; ROW],
    /// Debouncer
    debouncer: D,
    /// Key state matrix
    key_states: [[KeyState; COL]; ROW],
    /// Start scanning
    scan_start: Option<Instant>,
    /// Pin active level
    low_active: bool,
    /// Current scan pos: (out_idx, in_idx)
    scan_pos: (usize, usize),
}

impl<
        #[cfg(not(feature = "async_matrix"))] In: InputPin,
        #[cfg(feature = "async_matrix")] In: Wait + InputPin,
        D: DebouncerTrait,
        const ROW_OFFSET: usize,
        const COL_OFFSET: usize,
        const ROW: usize,
        const COL: usize,
        const SIZE: usize,
    > CentralDirectPinMatrix<In, D, ROW_OFFSET, COL_OFFSET, ROW, COL, SIZE>
{
    /// Create a matrix from input and output pins.
    pub fn new(direct_pins: [[Option<In>; COL]; ROW], debouncer: D, low_active: bool) -> Self {
        CentralDirectPinMatrix {
            direct_pins,
            debouncer,
            key_states: [[KeyState::new(); COL]; ROW],
            scan_start: None,
            low_active,
            scan_pos: (0, 0),
        }
    }
}

impl<
        #[cfg(not(feature = "async_matrix"))] In: InputPin,
        #[cfg(feature = "async_matrix")] In: Wait + InputPin,
        D: DebouncerTrait,
        const ROW_OFFSET: usize,
        const COL_OFFSET: usize,
        const ROW: usize,
        const COL: usize,
        const SIZE: usize,
    > InputDevice for CentralDirectPinMatrix<In, D, ROW_OFFSET, COL_OFFSET, ROW, COL, SIZE>
{
    async fn read_event(&mut self) -> Event {
        info!("Central Direct Pin Matrix scanning");
        loop {
            let (row_idx_start, col_idx_start) = self.scan_pos;

            #[cfg(feature = "async_matrix")]
            self.wait_for_key().await;

            // Scan matrix and send report
            for row_idx in row_idx_start..self.direct_pins.len() {
                let pins_row = self.direct_pins.get_mut(row_idx).unwrap();
                for col_idx in col_idx_start..pins_row.len() {
                    let direct_pin = pins_row.get_mut(col_idx).unwrap();
                    if let Some(direct_pin) = direct_pin {
                        let pin_state = if self.low_active {
                            direct_pin.is_low().ok().unwrap_or_default()
                        } else {
                            direct_pin.is_high().ok().unwrap_or_default()
                        };

                        let debounce_state = self.debouncer.detect_change_with_debounce(
                            col_idx,
                            row_idx,
                            pin_state,
                            &self.key_states[row_idx][col_idx],
                        );

                        match debounce_state {
                            DebounceState::Debounced => {
                                self.key_states[row_idx][col_idx].toggle_pressed();
                                let (col, row, key_state) = (
                                    (col_idx + COL_OFFSET) as u8,
                                    (row_idx + ROW_OFFSET) as u8,
                                    self.key_states[row_idx][col_idx],
                                );

                                self.scan_pos = (row_idx, col_idx);
                                return Event::Key(KeyEvent {
                                    row,
                                    col,
                                    pressed: key_state.pressed,
                                });
                            }
                            _ => (),
                        }

                        // If there's key still pressed, always refresh the self.scan_start
                        #[cfg(feature = "async_matrix")]
                        if self.key_states[row_idx][col_idx].pressed {
                            self.scan_start = Some(Instant::now());
                        }
                    }
                }
            }

            self.scan_pos = (0, 0);
            Timer::after_micros(100).await;
        }
    }
}

impl<
        #[cfg(not(feature = "async_matrix"))] In: InputPin,
        #[cfg(feature = "async_matrix")] In: Wait + InputPin,
        D: DebouncerTrait,
        const ROW_OFFSET: usize,
        const COL_OFFSET: usize,
        const ROW: usize,
        const COL: usize,
        const SIZE: usize,
    > MatrixTrait for CentralDirectPinMatrix<In, D, ROW_OFFSET, COL_OFFSET, ROW, COL, SIZE>
{
    const ROW: usize = ROW;
    const COL: usize = COL;

    #[cfg(feature = "async_matrix")]
    async fn wait_for_key(&mut self) {
        use embassy_futures::select::select_slice;
        use heapless::Vec;
        if let Some(start_time) = self.scan_start {
            // If no key press over 1ms, stop scanning and wait for interrupt
            if start_time.elapsed().as_millis() <= 1 {
                return;
            } else {
                self.scan_start = None;
            }
        }
        Timer::after_micros(1).await;
        info!("Waiting for active level");

        if self.low_active {
            let mut futs: Vec<_, SIZE> = Vec::new();
            for direct_pins_row in self.direct_pins.iter_mut() {
                for direct_pin in direct_pins_row.iter_mut() {
                    if let Some(direct_pin) = direct_pin {
                        let _ = futs.push(direct_pin.wait_for_low());
                    }
                }
            }
            let _ = select_slice(pin!(futs.as_mut_slice())).await;
        } else {
            let mut futs: Vec<_, SIZE> = Vec::new();
            for direct_pins_row in self.direct_pins.iter_mut() {
                for direct_pin in direct_pins_row.iter_mut() {
                    if let Some(direct_pin) = direct_pin {
                        let _ = futs.push(direct_pin.wait_for_high());
                    }
                }
            }
            let _ = select_slice(pin!(futs.as_mut_slice())).await;
        }
        self.scan_start = Some(Instant::now());
    }
}<|MERGE_RESOLUTION|>--- conflicted
+++ resolved
@@ -1,228 +1,6 @@
 #[cfg(feature = "async_matrix")]
 use core::pin::pin;
 
-<<<<<<< HEAD
-use crate::action::KeyAction;
-#[cfg(feature = "_nrf_ble")]
-use crate::ble::nrf::initialize_nrf_sd_and_flash;
-use crate::channel::KEY_EVENT_CHANNEL;
-use crate::config::KeyboardConfig;
-#[cfg(not(feature = "rapid_debouncer"))]
-use crate::debounce::default_bouncer::DefaultDebouncer;
-#[cfg(feature = "rapid_debouncer")]
-use crate::debounce::fast_debouncer::RapidDebouncer;
-use crate::debounce::{DebounceState, DebouncerTrait};
-use crate::event::KeyEvent;
-use crate::keyboard::Keyboard;
-use crate::keymap::KeyMap;
-use crate::light::LightController;
-use crate::matrix::{KeyState, MatrixTrait};
-use crate::run_rmk_internal;
-use crate::storage::Storage;
-use embassy_executor::Spawner;
-use embassy_time::{Instant, Timer};
-use embassy_usb::driver::Driver;
-use embedded_hal::digital::{InputPin, OutputPin};
-#[cfg(feature = "async_matrix")]
-use embedded_hal_async::digital::Wait;
-#[cfg(not(feature = "_no_external_storage"))]
-use embedded_storage_async::nor_flash::NorFlash;
-
-#[cfg(not(feature = "_nrf_ble"))]
-use embedded_io_async::{Read, Write};
-
-/// Run RMK split central keyboard service. This function should never return.
-///
-/// # Arguments
-///
-/// * `input_pins` - input gpio pins, if `async_matrix` is enabled, the input pins should implement `embedded_hal_async::digital::Wait` trait
-/// * `output_pins` - output gpio pins
-/// * `usb_driver` - (optional) embassy usb driver instance. Some microcontrollers would enable the `_no_usb` feature implicitly, which eliminates this argument
-/// * `flash` - (optional) flash storage, which is used for storing keymap and keyboard configs. Some microcontrollers would enable the `_no_external_storage` feature implicitly, which eliminates this argument
-/// * `default_keymap` - default keymap definition
-/// * `keyboard_config` - other configurations of the keyboard, check [RmkConfig] struct for details
-/// * `central_addr` - (optional) central's BLE static address. This argument is enabled only for nRF BLE split central now
-/// * `spawner`: (optional) embassy spawner used to spawn async tasks. This argument is enabled for non-esp microcontrollers
-#[allow(unused_variables)]
-#[allow(unreachable_code)]
-pub async fn run_rmk_split_central<
-    #[cfg(feature = "async_matrix")] In: Wait + InputPin,
-    #[cfg(not(feature = "async_matrix"))] In: InputPin,
-    Out: OutputPin,
-    #[cfg(not(feature = "_no_usb"))] D: Driver<'static>,
-    #[cfg(not(feature = "_no_external_storage"))] F: NorFlash,
-    const TOTAL_ROW: usize,
-    const TOTAL_COL: usize,
-    const CENTRAL_ROW: usize,
-    const CENTRAL_COL: usize,
-    const CENTRAL_ROW_OFFSET: usize,
-    const CENTRAL_COL_OFFSET: usize,
-    const NUM_LAYER: usize,
->(
-    #[cfg(feature = "col2row")] input_pins: [In; CENTRAL_ROW],
-    #[cfg(not(feature = "col2row"))] input_pins: [In; CENTRAL_COL],
-    #[cfg(feature = "col2row")] output_pins: [Out; CENTRAL_COL],
-    #[cfg(not(feature = "col2row"))] output_pins: [Out; CENTRAL_ROW],
-    #[cfg(not(feature = "_no_usb"))] usb_driver: D,
-    #[cfg(not(feature = "_no_external_storage"))] flash: F,
-    default_keymap: &mut [[[KeyAction; TOTAL_COL]; TOTAL_ROW]; NUM_LAYER],
-    keyboard_config: KeyboardConfig<'static, Out>,
-    #[cfg(feature = "_nrf_ble")] central_addr: [u8; 6],
-    #[cfg(not(feature = "_esp_ble"))] spawner: Spawner,
-) -> ! {
-    let rmk_config = keyboard_config.rmk_config;
-
-    #[cfg(feature = "_nrf_ble")]
-    let (sd, flash) = initialize_nrf_sd_and_flash(
-        rmk_config.usb_config.product_name,
-        spawner,
-        Some(central_addr),
-    );
-
-    #[cfg(feature = "_esp_ble")]
-    let flash = DummyFlash::new();
-
-    let mut storage = Storage::new(flash, default_keymap, rmk_config.storage_config).await;
-    let keymap = RefCell::new(KeyMap::new_from_storage(default_keymap, Some(&mut storage)).await);
-    let keyboard = Keyboard::new(&keymap, rmk_config.behavior_config);
-    let light_controller = LightController::new(keyboard_config.controller_config.light_config);
-
-    // Create the debouncer, use COL2ROW by default
-    #[cfg(all(feature = "col2row", feature = "rapid_debouncer"))]
-    let debouncer: RapidDebouncer<CENTRAL_ROW, CENTRAL_COL> = RapidDebouncer::new();
-    #[cfg(all(not(feature = "col2row"), feature = "rapid_debouncer"))]
-    let debouncer: RapidDebouncer<CENTRAL_COL, CENTRAL_ROW> = RapidDebouncer::new();
-    #[cfg(all(feature = "col2row", not(feature = "rapid_debouncer")))]
-    let debouncer: DefaultDebouncer<CENTRAL_ROW, CENTRAL_COL> = DefaultDebouncer::new();
-    #[cfg(all(not(feature = "col2row"), not(feature = "rapid_debouncer")))]
-    let debouncer: DefaultDebouncer<CENTRAL_COL, CENTRAL_ROW> = DefaultDebouncer::new();
-
-    // Keyboard matrix, use COL2ROW by default
-    #[cfg(feature = "col2row")]
-    let matrix = CentralMatrix::<
-        In,
-        Out,
-        _,
-        CENTRAL_ROW_OFFSET,
-        CENTRAL_COL_OFFSET,
-        CENTRAL_ROW,
-        CENTRAL_COL,
-    >::new(input_pins, output_pins, debouncer);
-    #[cfg(not(feature = "col2row"))]
-    let matrix = CentralMatrix::<
-        In,
-        Out,
-        _,
-        CENTRAL_ROW_OFFSET,
-        CENTRAL_COL_OFFSET,
-        CENTRAL_COL,
-        CENTRAL_ROW,
-    >::new(input_pins, output_pins, debouncer);
-
-    run_rmk_internal(
-        matrix,   // matrix input device
-        keyboard, // key processor
-        &keymap,
-        #[cfg(not(feature = "_no_usb"))]
-        usb_driver,
-        storage,
-        light_controller,
-        rmk_config,
-        #[cfg(feature = "_nrf_ble")]
-        sd,
-    )
-    .await
-}
-
-/// Run RMK split central keyboard service. This function should never return.
-///
-/// # Arguments
-///
-/// * `direct_pins` - direct gpio pins, if `async_matrix` is enabled, the input pins should implement `embedded_hal_async::digital::Wait` trait
-/// * `usb_driver` - (optional) embassy usb driver instance. Some microcontrollers would enable the `_no_usb` feature implicitly, which eliminates this argument
-/// * `flash` - (optional) flash storage, which is used for storing keymap and keyboard configs. Some microcontrollers would enable the `_no_external_storage` feature implicitly, which eliminates this argument
-/// * `default_keymap` - default keymap definition
-/// * `keyboard_config` - other configurations of the keyboard, check [RmkConfig] struct for details
-/// * `low_active`: pin active level
-/// * `central_addr` - (optional) central's BLE static address. This argument is enabled only for nRF BLE split central now
-/// * `spawner`: (optional) embassy spawner used to spawn async tasks. This argument is enabled for non-esp microcontrollers
-#[allow(unused_variables)]
-#[allow(unreachable_code)]
-pub async fn run_rmk_split_central_direct_pin<
-    #[cfg(feature = "async_matrix")] In: Wait + InputPin,
-    #[cfg(not(feature = "async_matrix"))] In: InputPin,
-    Out: OutputPin,
-    #[cfg(not(feature = "_no_usb"))] D: Driver<'static>,
-    #[cfg(not(feature = "_no_external_storage"))] F: NorFlash,
-    const TOTAL_ROW: usize,
-    const TOTAL_COL: usize,
-    const CENTRAL_ROW: usize,
-    const CENTRAL_COL: usize,
-    const CENTRAL_ROW_OFFSET: usize,
-    const CENTRAL_COL_OFFSET: usize,
-    const NUM_LAYER: usize,
-    const SIZE: usize,
->(
-    direct_pins: [[Option<In>; CENTRAL_COL]; CENTRAL_ROW],
-    #[cfg(not(feature = "_no_usb"))] usb_driver: D,
-    #[cfg(not(feature = "_no_external_storage"))] flash: F,
-    default_keymap: &mut [[[KeyAction; TOTAL_COL]; TOTAL_ROW]; NUM_LAYER],
-    keyboard_config: KeyboardConfig<'static, Out>,
-    low_active: bool,
-    #[cfg(feature = "_nrf_ble")] central_addr: [u8; 6],
-    #[cfg(not(feature = "_esp_ble"))] spawner: Spawner,
-) -> ! {
-    let rmk_config = keyboard_config.rmk_config;
-
-    #[cfg(feature = "_nrf_ble")]
-    let (sd, flash) = initialize_nrf_sd_and_flash(
-        rmk_config.usb_config.product_name,
-        spawner,
-        Some(central_addr),
-    );
-
-    #[cfg(feature = "_esp_ble")]
-    let flash = DummyFlash::new();
-
-    let mut storage = Storage::new(flash, default_keymap, rmk_config.storage_config).await;
-    let keymap = RefCell::new(KeyMap::new_from_storage(default_keymap, Some(&mut storage)).await);
-    let keyboard = Keyboard::new(&keymap, rmk_config.behavior_config);
-    let light_controller = LightController::new(keyboard_config.controller_config.light_config);
-
-    // Create the debouncer, use COL2ROW by default
-    #[cfg(feature = "rapid_debouncer")]
-    let debouncer: RapidDebouncer<CENTRAL_COL, CENTRAL_ROW> = RapidDebouncer::new();
-    #[cfg(not(feature = "rapid_debouncer"))]
-    let debouncer: DefaultDebouncer<CENTRAL_COL, CENTRAL_ROW> = DefaultDebouncer::new();
-
-    // Keyboard matrix, use COL2ROW by default
-    let matrix = CentralDirectPinMatrix::<
-        _,
-        _,
-        CENTRAL_ROW_OFFSET,
-        CENTRAL_COL_OFFSET,
-        CENTRAL_ROW,
-        CENTRAL_COL,
-        SIZE,
-    >::new(direct_pins, debouncer, low_active);
-
-    run_rmk_internal(
-        matrix,   // matrix input device
-        keyboard, // key processor
-        &keymap,
-        #[cfg(not(feature = "_no_usb"))]
-        usb_driver,
-        storage,
-        light_controller,
-        rmk_config,
-        #[cfg(feature = "_nrf_ble")]
-        sd,
-    )
-    .await
-}
-
-/// Run central's peripheral monitor task.
-=======
 use embassy_time::{Instant, Timer};
 use embedded_hal::digital::{InputPin, OutputPin};
 #[cfg(feature = "async_matrix")]
@@ -238,7 +16,6 @@
 use crate::matrix::{KeyState, MatrixTrait};
 
 /// Run central's peripheral manager task.
->>>>>>> 41396654
 ///
 /// # Arguments
 /// * `id` - peripheral id
@@ -266,13 +43,8 @@
 
     #[cfg(not(feature = "_ble"))]
     {
-<<<<<<< HEAD
-        use crate::split::serial::run_serial_peripheral_monitor;
-        run_serial_peripheral_monitor::<ROW, COL, ROW_OFFSET, COL_OFFSET, S>(id, receiver).await;
-=======
         use crate::split::serial::run_serial_peripheral_manager;
         run_serial_peripheral_manager::<ROW, COL, ROW_OFFSET, COL_OFFSET, S>(id, receiver).await;
->>>>>>> 41396654
     };
 }
 
