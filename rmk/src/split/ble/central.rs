--- conflicted
+++ resolved
@@ -253,16 +253,12 @@
     }
 }
 
-<<<<<<< HEAD
 async fn ble_central_task<
     'a,
     C: Controller + ControllerCmdAsync<LeSetPhy> + ControllerCmdSync<LeReadLocalSupportedFeatures>,
     P: PacketPool,
 >(
-=======
-async fn ble_central_task<'a, 's, C: Controller + ControllerCmdAsync<LeSetPhy>, P: PacketPool>(
-    stack: &Stack<'s, C, P>,
->>>>>>> 531d80c8
+    stack: &'a Stack<'a, C, P>,
     client: &GattClient<'a, C, P, 10>,
     conn: &Connection<'a, P>,
 ) -> Result<(), BleHostError<C::Error>> {
