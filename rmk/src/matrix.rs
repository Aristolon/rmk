use crate::{
    debounce::{DebounceState, DebouncerTrait},
    keyboard::{key_event_channel, KeyEvent},
    CONNECTION_STATE,
};
<<<<<<< HEAD
use defmt::{error, info, Format};
=======
use defmt::Format;
>>>>>>> 4d24faf7
use embassy_time::{Instant, Timer};
use embedded_hal::digital::{InputPin, OutputPin};
#[cfg(feature = "async_matrix")]
use {embassy_futures::select::select_slice, embedded_hal_async::digital::Wait, heapless::Vec};

/// MatrixTrait is the trait for keyboard matrix.
///
/// The keyboard matrix is a 2D matrix of keys, the matrix does the scanning and saves the result to each key's `KeyState`.
/// The `KeyState` at position (row, col) can be read by `get_key_state` and updated by `update_key_state`.
pub(crate) trait MatrixTrait {
    // Matrix size
    const ROW: usize;
    const COL: usize;

    // Wait for USB or BLE really connected
    async fn wait_for_connected(&self) {
        while !CONNECTION_STATE.load(core::sync::atomic::Ordering::Acquire) {
            embassy_time::Timer::after_millis(100).await;
        }
        info!("Connected, start scanning matrix");
    }

    // Run the matrix
    async fn run(&mut self) {
        // We don't check disconnected state because disconnection means the task will be dropped 
        loop {
            self.wait_for_connected().await;
            self.scan().await;
        }
    }

    // Do matrix scanning, save the result in matrix's key_state field.
    async fn scan(&mut self);

    // Read key state at position (row, col)
    fn get_key_state(&mut self, row: usize, col: usize) -> KeyState;

    // Update key state at position (row, col)
    fn update_key_state(&mut self, row: usize, col: usize, f: impl FnOnce(&mut KeyState));

    // Get matrix row num
    fn get_row_num(&self) -> usize {
        Self::ROW
    }

    // Get matrix col num
    fn get_col_num(&self) -> usize {
        Self::COL
    }

    #[cfg(feature = "async_matrix")]
    async fn wait_for_key(&mut self);
}

/// KeyState represents the state of a key.
#[derive(Copy, Clone, Debug, Format)]
pub(crate) struct KeyState {
    // True if the key is pressed
    pub(crate) pressed: bool,
    // True if the key's state is just changed
    // pub(crate) changed: bool,
}

impl Default for KeyState {
    fn default() -> Self {
        Self::new()
    }
}

impl KeyState {
    pub(crate) fn new() -> Self {
        KeyState { pressed: false }
    }

    pub(crate) fn toggle_pressed(&mut self) {
        self.pressed = !self.pressed;
    }

    pub(crate) fn is_releasing(&self) -> bool {
        !self.pressed
    }

    pub(crate) fn is_pressing(&self) -> bool {
        self.pressed
    }
}

/// Matrix is the physical pcb layout of the keyboard matrix.
pub(crate) struct Matrix<
    #[cfg(feature = "async_matrix")] In: Wait + InputPin,
    #[cfg(not(feature = "async_matrix"))] In: InputPin,
    Out: OutputPin,
    D: DebouncerTrait,
    const INPUT_PIN_NUM: usize,
    const OUTPUT_PIN_NUM: usize,
> {
    /// Input pins of the pcb matrix
    input_pins: [In; INPUT_PIN_NUM],
    /// Output pins of the pcb matrix
    output_pins: [Out; OUTPUT_PIN_NUM],
    /// Debouncer
    debouncer: D,
    /// Key state matrix
    key_states: [[KeyState; INPUT_PIN_NUM]; OUTPUT_PIN_NUM],
    /// Start scanning
    scan_start: Option<Instant>,
}

impl<
        #[cfg(not(feature = "async_matrix"))] In: InputPin,
        #[cfg(feature = "async_matrix")] In: Wait + InputPin,
        Out: OutputPin,
        D: DebouncerTrait,
        const INPUT_PIN_NUM: usize,
        const OUTPUT_PIN_NUM: usize,
    > Matrix<In, Out, D, INPUT_PIN_NUM, OUTPUT_PIN_NUM>
{
    /// Create a matrix from input and output pins.
    pub(crate) fn new(
        input_pins: [In; INPUT_PIN_NUM],
        output_pins: [Out; OUTPUT_PIN_NUM],
        debouncer: D,
    ) -> Self {
        Matrix {
            input_pins,
            output_pins,
            debouncer,
            key_states: [[KeyState::new(); INPUT_PIN_NUM]; OUTPUT_PIN_NUM],
            scan_start: None,
        }
    }
}

impl<
        #[cfg(not(feature = "async_matrix"))] In: InputPin,
        #[cfg(feature = "async_matrix")] In: Wait + InputPin,
        Out: OutputPin,
        D: DebouncerTrait,
        const INPUT_PIN_NUM: usize,
        const OUTPUT_PIN_NUM: usize,
    > MatrixTrait for Matrix<In, Out, D, INPUT_PIN_NUM, OUTPUT_PIN_NUM>
{
    #[cfg(feature = "col2row")]
    const ROW: usize = INPUT_PIN_NUM;
    #[cfg(feature = "col2row")]
    const COL: usize = OUTPUT_PIN_NUM;
    #[cfg(not(feature = "col2row"))]
    const ROW: usize = OUTPUT_PIN_NUM;
    #[cfg(not(feature = "col2row"))]
    const COL: usize = INPUT_PIN_NUM;

    #[cfg(feature = "async_matrix")]
    async fn wait_for_key(&mut self) {
        if let Some(start_time) = self.scan_start {
            // If no key press over 1ms, stop scanning and wait for interupt
            if start_time.elapsed().as_millis() <= 1 {
                return;
            } else {
                self.scan_start = None;
            }
        }
        // First, set all output pin to high
        for out in self.output_pins.iter_mut() {
            out.set_high().ok();
        }
        Timer::after_micros(1).await;
        let mut futs: Vec<_, INPUT_PIN_NUM> = self
            .input_pins
            .iter_mut()
            .map(|input_pin| input_pin.wait_for_high())
            .collect();
        let _ = select_slice(futs.as_mut_slice()).await;

        // Set all output pins back to low
        for out in self.output_pins.iter_mut() {
            out.set_low().ok();
        }

        self.scan_start = Some(Instant::now());
    }

    /// Do matrix scanning, the result is stored in matrix's key_state field.
    async fn scan(&mut self) {
        defmt::info!("Matrix scanning");
        loop {
            #[cfg(feature = "async_matrix")]
            self.wait_for_key().await;

            // Scan matrix and send report
            for (out_idx, out_pin) in self.output_pins.iter_mut().enumerate() {
                // Pull up output pin, wait 1us ensuring the change comes into effect
                out_pin.set_high().ok();
                Timer::after_micros(1).await;
                for (in_idx, in_pin) in self.input_pins.iter_mut().enumerate() {
                    // Check input pins and debounce
                    let debounce_state = self.debouncer.detect_change_with_debounce(
                        in_idx,
                        out_idx,
                        in_pin.is_high().ok().unwrap_or_default(),
                        &self.key_states[out_idx][in_idx],
                    );

                    match debounce_state {
                        DebounceState::Debounced => {
                            self.key_states[out_idx][in_idx].toggle_pressed();
                            #[cfg(feature = "col2row")]
                            let (row, col, key_state) =
                                (in_idx, out_idx, self.key_states[out_idx][in_idx]);
                            #[cfg(not(feature = "col2row"))]
                            let (row, col, key_state) =
                                (out_idx, in_idx, self.key_states[out_idx][in_idx]);

                            key_event_channel
                                .send(KeyEvent {
                                    row: row as u8,
                                    col: col as u8,
                                    pressed: key_state.pressed,
                                })
                                .await;
                        }
                        _ => (),
                    }

                    // If there's key still pressed, always refresh the self.scan_start
                    #[cfg(feature = "async_matrix")]
                    if self.key_states[out_idx][in_idx].pressed {
                        self.scan_start = Some(Instant::now());
                    }
                }
                out_pin.set_low().ok();
            }

            embassy_time::Timer::after_micros(100).await;
        }
    }

    /// Read key state at position (row, col)
    fn get_key_state(&mut self, row: usize, col: usize) -> KeyState {
        // COL2ROW
        #[cfg(feature = "col2row")]
        return self.key_states[col][row];

        // ROW2COL
        #[cfg(not(feature = "col2row"))]
        return self.key_states[row][col];
    }

    fn update_key_state(&mut self, row: usize, col: usize, f: impl FnOnce(&mut KeyState)) {
        // COL2ROW
        #[cfg(feature = "col2row")]
        f(&mut self.key_states[col][row]);

        // ROW2COL
        #[cfg(not(feature = "col2row"))]
        f(&mut self.key_states[row][col]);
    }
}<|MERGE_RESOLUTION|>--- conflicted
+++ resolved
@@ -3,11 +3,7 @@
     keyboard::{key_event_channel, KeyEvent},
     CONNECTION_STATE,
 };
-<<<<<<< HEAD
 use defmt::{error, info, Format};
-=======
-use defmt::Format;
->>>>>>> 4d24faf7
 use embassy_time::{Instant, Timer};
 use embedded_hal::digital::{InputPin, OutputPin};
 #[cfg(feature = "async_matrix")]
