#![doc = include_str!("../README.md")]
//! ## Feature flags
#![doc = document_features::document_features!()]
// Add docs.rs logo
#![doc(
    html_logo_url = "https://raw.githubusercontent.com/HaoboGu/rmk/23d7e5009a7ba28bdab13d892c5aec53a6a94703/docs/src/images/rmk_logo.png"
)]
// Make compiler and rust analyzer happy
#![allow(dead_code)]
#![allow(non_snake_case, non_upper_case_globals)]
// Enable std for espidf and test
#![cfg_attr(not(test), no_std)]

#[cfg(feature = "_esp_ble")]
use crate::ble::esp::initialize_esp_ble_keyboard_with_config_and_run;
#[cfg(feature = "_nrf_ble")]
use crate::ble::nrf::initialize_nrf_ble_keyboard_and_run;
use crate::config::RmkConfig;
#[cfg(not(feature = "rapid_debouncer"))]
use crate::debounce::default_bouncer::DefaultDebouncer;
#[cfg(feature = "rapid_debouncer")]
use crate::debounce::fast_debouncer::RapidDebouncer;
use crate::{
    light::{led_hid_task, LightService},
    via::vial_task,
};
use action::KeyAction;
use core::{
    cell::RefCell,
    sync::atomic::{AtomicBool, AtomicU8},
};
use debounce::DebouncerTrait;
use defmt::{error, warn};
#[cfg(not(feature = "_esp_ble"))]
use embassy_executor::Spawner;
use embassy_futures::select::{select, select4, Either4};
pub use embassy_sync::{blocking_mutex::raw::CriticalSectionRawMutex, channel::*};
use embassy_time::Timer;
use embassy_usb::driver::Driver;
pub use embedded_hal;
use embedded_hal::digital::{InputPin, OutputPin};
#[cfg(feature = "async_matrix")]
use embedded_hal_async::digital::Wait;
#[cfg(not(feature = "_no_external_storage"))]
use embedded_storage::nor_flash::NorFlash;
pub use flash::EmptyFlashWrapper;
use futures::pin_mut;
use keyboard::{communication_task, Keyboard, KeyboardReportMessage, KEYBOARD_REPORT_CHANNEL};
pub use keyboard::{EVENT_CHANNEL, EVENT_CHANNEL_SIZE, REPORT_CHANNEL_SIZE};
use keymap::KeyMap;
use matrix::{Matrix, MatrixTrait};
pub use rmk_macro as macros;
use usb::KeyboardUsbDevice;
use via::process::VialService;
#[cfg(any(feature = "_nrf_ble", not(feature = "_no_external_storage")))]
use {embedded_storage_async::nor_flash::NorFlash as AsyncNorFlash, storage::Storage};

pub mod action;
#[cfg(feature = "_ble")]
pub mod ble;
pub mod config;
pub mod debounce;
pub mod direct_pin;
pub mod event;
mod flash;
mod hid;
<<<<<<< HEAD
pub mod input_device;
=======
>>>>>>> aacdf02f
pub mod keyboard;
mod keyboard_macro;
pub mod keycode;
mod keymap;
mod layout_macro;
mod light;
pub mod matrix;
#[cfg(feature = "split")]
pub mod split;
mod storage;
mod usb;
mod via;

/// Keyboard state, true for started, false for stopped
pub(crate) static KEYBOARD_STATE: AtomicBool = AtomicBool::new(false);
/// Current connection type:
/// - 0: USB
/// - 1: BLE
/// - Other: reserved
pub(crate) static CONNECTION_TYPE: AtomicU8 = AtomicU8::new(0);
/// Whethe the connection is ready.
/// After the connection is ready, the matrix starts scanning
pub(crate) static CONNECTION_STATE: AtomicBool = AtomicBool::new(false);

/// Run RMK keyboard service. This function should never return.
///
/// # Arguments
///
/// * `input_pins` - input gpio pins, if `async_matrix` is enabled, the input pins should implement `embedded_hal_async::digital::Wait` trait
/// * `output_pins` - output gpio pins
/// * `usb_driver` - (optional) embassy usb driver instance. Some microcontrollers would enable the `_no_usb` feature implicitly, which eliminates this argument
/// * `flash` - (optional) flash storage, which is used for storing keymap and keyboard configs. Some microcontrollers would enable the `_no_external_storage` feature implicitly, which eliminates this argument
/// * `default_keymap` - default keymap definition
/// * `keyboard_config` - other configurations of the keyboard, check [RmkConfig] struct for details
/// * `spawner`: (optional) embassy spawner used to spawn async tasks. This argument is enabled for non-esp microcontrollers
pub async fn run_rmk<
    #[cfg(feature = "async_matrix")] In: Wait + InputPin,
    #[cfg(not(feature = "async_matrix"))] In: InputPin,
    Out: OutputPin,
    #[cfg(not(feature = "_no_usb"))] D: Driver<'static>,
    #[cfg(not(feature = "_no_external_storage"))] F: NorFlash,
    const ROW: usize,
    const COL: usize,
    const NUM_LAYER: usize,
>(
    #[cfg(feature = "col2row")] input_pins: [In; ROW],
    #[cfg(not(feature = "col2row"))] input_pins: [In; COL],
    #[cfg(feature = "col2row")] output_pins: [Out; COL],
    #[cfg(not(feature = "col2row"))] output_pins: [Out; ROW],
    #[cfg(not(feature = "_no_usb"))] usb_driver: D,
    #[cfg(not(feature = "_no_external_storage"))] flash: F,
    default_keymap: &mut [[[KeyAction; COL]; ROW]; NUM_LAYER],

    keyboard_config: RmkConfig<'static, Out>,
    #[cfg(not(feature = "_esp_ble"))] spawner: Spawner,
) -> ! {
    // Wrap `embedded-storage` to `embedded-storage-async`
    #[cfg(not(feature = "_no_external_storage"))]
    let async_flash = embassy_embedded_hal::adapter::BlockingAsync::new(flash);

    run_rmk_with_async_flash(
        input_pins,
        output_pins,
        #[cfg(not(feature = "_no_usb"))]
        usb_driver,
        #[cfg(not(feature = "_no_external_storage"))]
        async_flash,
        default_keymap,
        keyboard_config,
        #[cfg(not(feature = "_esp_ble"))]
        spawner,
    )
    .await
}

/// Run RMK keyboard service. This function should never return.
///
/// # Arguments
///
/// * `input_pins` - input gpio pins, if `async_matrix` is enabled, the input pins should implement `embedded_hal_async::digital::Wait` trait
/// * `output_pins` - output gpio pins
/// * `usb_driver` - (optional) embassy usb driver instance. Some microcontrollers would enable the `_no_usb` feature implicitly, which eliminates this argument
/// * `flash` - (optional) async flash storage, which is used for storing keymap and keyboard configs. Some microcontrollers would enable the `_no_external_storage` feature implicitly, which eliminates this argument
/// * `default_keymap` - default keymap definition
/// * `keyboard_config` - other configurations of the keyboard, check [RmkConfig] struct for details
/// * `spawner`: (optional) embassy spawner used to spawn async tasks. This argument is enabled for non-esp microcontrollers
#[allow(unused_variables)]
#[allow(unreachable_code)]
pub async fn run_rmk_with_async_flash<
    #[cfg(feature = "async_matrix")] In: Wait + InputPin,
    #[cfg(not(feature = "async_matrix"))] In: InputPin,
    Out: OutputPin,
    #[cfg(not(feature = "_no_usb"))] D: Driver<'static>,
    #[cfg(not(feature = "_no_external_storage"))] F: AsyncNorFlash,
    const ROW: usize,
    const COL: usize,
    const NUM_LAYER: usize,
>(
    #[cfg(feature = "col2row")] input_pins: [In; ROW],
    #[cfg(not(feature = "col2row"))] input_pins: [In; COL],
    #[cfg(feature = "col2row")] output_pins: [Out; COL],
    #[cfg(not(feature = "col2row"))] output_pins: [Out; ROW],
    #[cfg(not(feature = "_no_usb"))] usb_driver: D,
    #[cfg(not(feature = "_no_external_storage"))] flash: F,
    default_keymap: &mut [[[KeyAction; COL]; ROW]; NUM_LAYER],

    keyboard_config: RmkConfig<'static, Out>,
    #[cfg(not(feature = "_esp_ble"))] spawner: Spawner,
) -> ! {
    // Create the debouncer, use COL2ROW by default
    #[cfg(all(feature = "col2row", feature = "rapid_debouncer"))]
    let debouncer = RapidDebouncer::<ROW, COL>::new();
    #[cfg(all(feature = "col2row", not(feature = "rapid_debouncer")))]
    let debouncer = DefaultDebouncer::<ROW, COL>::new();
    #[cfg(all(not(feature = "col2row"), feature = "rapid_debouncer"))]
    let debouncer = RapidDebouncer::<COL, ROW>::new();
    #[cfg(all(not(feature = "col2row"), not(feature = "rapid_debouncer")))]
    let debouncer = DefaultDebouncer::<COL, ROW>::new();

    // Keyboard matrix, use COL2ROW by default
    #[cfg(feature = "col2row")]
    let matrix = Matrix::<_, _, _, ROW, COL>::new(input_pins, output_pins, debouncer);
    #[cfg(not(feature = "col2row"))]
    let matrix = Matrix::<_, _, _, COL, ROW>::new(input_pins, output_pins, debouncer);

    // Dispatch according to chip and communication type
    #[cfg(feature = "_nrf_ble")]
    initialize_nrf_ble_keyboard_and_run(
        matrix,
        #[cfg(not(feature = "_no_usb"))]
        usb_driver,
        default_keymap,
        keyboard_config,
        None,
        spawner,
    )
    .await;

    #[cfg(feature = "_esp_ble")]
    initialize_esp_ble_keyboard_with_config_and_run(matrix, default_keymap, keyboard_config).await;

    #[cfg(all(
        not(feature = "_no_usb"),
        not(any(feature = "_nrf_ble", feature = "_esp_ble"))
    ))]
    initialize_usb_keyboard_and_run(
        matrix,
        usb_driver,
        #[cfg(not(feature = "_no_external_storage"))]
        flash,
        default_keymap,
        keyboard_config,
    )
    .await;

    // The fut should never return.
    // If there's no fut, the feature flags must not be correct.
    defmt::panic!("The run_rmk should never return");
}

pub async fn initialize_usb_keyboard_and_run<
    Out: OutputPin,
    D: Driver<'static>,
    M: MatrixTrait,
    #[cfg(any(feature = "_nrf_ble", not(feature = "_no_external_storage")))] F: AsyncNorFlash,
    const ROW: usize,
    const COL: usize,
    const NUM_LAYER: usize,
>(
    mut matrix: M,
    usb_driver: D,
    #[cfg(any(feature = "_nrf_ble", not(feature = "_no_external_storage")))] flash: F,
    default_keymap: &mut [[[KeyAction; COL]; ROW]; NUM_LAYER],

    keyboard_config: RmkConfig<'static, Out>,
) -> ! {
    // Initialize storage and keymap
    // For USB keyboard, the "external" storage means the storage initialized by the user.
    #[cfg(any(feature = "_nrf_ble", not(feature = "_no_external_storage")))]
    let (mut storage, keymap) = {
        let mut s = Storage::new(flash, default_keymap, keyboard_config.storage_config).await;
        let keymap = RefCell::new(KeyMap::new_from_storage(default_keymap, Some(&mut s)).await);
        (s, keymap)
    };
    #[cfg(all(not(feature = "_nrf_ble"), feature = "_no_external_storage"))]
    let keymap = RefCell::new(KeyMap::<ROW, COL, NUM_LAYER>::new(default_keymap).await);

    let keyboard_report_sender = KEYBOARD_REPORT_CHANNEL.sender();
    let keyboard_report_receiver = KEYBOARD_REPORT_CHANNEL.receiver();

    // Create keyboard services and devices
    let (mut keyboard, mut usb_device, mut vial_service, mut light_service) = (
        Keyboard::new(
            &keymap,
            &keyboard_report_sender,
            keyboard_config.behavior_config,
        ),
        KeyboardUsbDevice::new(usb_driver, keyboard_config.usb_config),
        VialService::new(&keymap, keyboard_config.vial_config),
        LightService::from_config(keyboard_config.light_config),
    );

    KEYBOARD_STATE.store(false, core::sync::atomic::Ordering::Release);
    // Run all tasks, if one of them fails, wait 1 second and then restart
    run_usb_keyboard(
        &mut usb_device,
        &mut keyboard,
        &mut matrix,
        #[cfg(any(feature = "_nrf_ble", not(feature = "_no_external_storage")))]
        &mut storage,
        &mut light_service,
        &mut vial_service,
        &keyboard_report_receiver,
    )
    .await
}

// Run usb keyboard task for once
pub(crate) async fn run_usb_keyboard<
    'a,
    'b,
    D: Driver<'a>,
    M: MatrixTrait,
    #[cfg(any(feature = "_nrf_ble", not(feature = "_no_external_storage")))] F: AsyncNorFlash,
    Out: OutputPin,
    const ROW: usize,
    const COL: usize,
    const NUM_LAYER: usize,
>(
    usb_device: &mut KeyboardUsbDevice<'a, D>,
    keyboard: &mut Keyboard<'b, ROW, COL, NUM_LAYER>,
    matrix: &mut M,
    #[cfg(any(feature = "_nrf_ble", not(feature = "_no_external_storage")))] storage: &mut Storage<
        F,
        ROW,
        COL,
        NUM_LAYER,
    >,
    light_service: &mut LightService<Out>,
    vial_service: &mut VialService<'b, ROW, COL, NUM_LAYER>,
    keyboard_report_receiver: &Receiver<
        'b,
        CriticalSectionRawMutex,
        KeyboardReportMessage,
        REPORT_CHANNEL_SIZE,
    >,
) -> ! {
    loop {
        CONNECTION_STATE.store(false, core::sync::atomic::Ordering::Release);
        let usb_fut = usb_device.device.run();
        let keyboard_fut = keyboard.run();
        let matrix_fut = matrix.run();
        let communication_fut = communication_task(
            keyboard_report_receiver,
            &mut usb_device.keyboard_hid_writer,
            &mut usb_device.other_hid_writer,
        );
        let led_fut = led_hid_task(&mut usb_device.keyboard_hid_reader, light_service);
        let via_fut = vial_task(&mut usb_device.via_hid, vial_service);

        pin_mut!(usb_fut);
        pin_mut!(keyboard_fut);
        pin_mut!(matrix_fut);
        pin_mut!(led_fut);
        pin_mut!(via_fut);
        pin_mut!(communication_fut);

        #[cfg(any(feature = "_nrf_ble", not(feature = "_no_external_storage")))]
        let storage_fut = storage.run();
        #[cfg(any(feature = "_nrf_ble", not(feature = "_no_external_storage")))]
        pin_mut!(storage_fut);

        match select4(
            select(usb_fut, keyboard_fut),
            #[cfg(any(feature = "_nrf_ble", not(feature = "_no_external_storage")))]
            select(storage_fut, via_fut),
            #[cfg(all(not(feature = "_nrf_ble"), feature = "_no_external_storage"))]
            #[cfg(feature = "_no_external_storage")]
            via_fut,
            led_fut,
            select(matrix_fut, communication_fut),
        )
        .await
        {
            Either4::First(_) => error!("Usb or keyboard task has died"),
            Either4::Second(_) => error!("Storage or vial task has died"),
            Either4::Third(_) => error!("Led task has died"),
            Either4::Fourth(_) => error!("Communication task has died"),
        }

        warn!("Detected failure, restarting keyboard sevice after 1 second");
        Timer::after_secs(1).await;
    }
}

pub(crate) fn reboot_keyboard() {
    warn!("Rebooting keyboard!");
    // For cortex-m:
    #[cfg(all(
        target_arch = "arm",
        target_os = "none",
        any(target_abi = "eabi", target_abi = "eabihf")
    ))]
    cortex_m::peripheral::SCB::sys_reset();

    #[cfg(feature = "_esp_ble")]
    esp_idf_svc::hal::reset::restart();
}<|MERGE_RESOLUTION|>--- conflicted
+++ resolved
@@ -64,10 +64,7 @@
 pub mod event;
 mod flash;
 mod hid;
-<<<<<<< HEAD
 pub mod input_device;
-=======
->>>>>>> aacdf02f
 pub mod keyboard;
 mod keyboard_macro;
 pub mod keycode;
