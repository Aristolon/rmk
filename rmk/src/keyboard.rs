--- conflicted
+++ resolved
@@ -1,18 +1,13 @@
-<<<<<<< HEAD
 use crate::channel::{
     EVENT_CHANNEL_SIZE, KEYBOARD_REPORT_CHANNEL, KEY_EVENT_CHANNEL, REPORT_CHANNEL_SIZE,
 };
+use crate::combo::{Combo, COMBO_MAX_LENGTH};
 use crate::config::BehaviorConfig;
 use crate::event::KeyEvent;
 use crate::hid::Report;
 use crate::input_device::InputProcessor;
 use crate::usb::descriptor::KeyboardReport;
 use crate::RawMutex;
-=======
-use crate::combo::{Combo, COMBO_MAX_LENGTH};
-use crate::event::{Event, KeyEvent};
-use crate::CONNECTION_STATE;
->>>>>>> dbbec6df
 use crate::{
     action::{Action, KeyAction},
     keyboard_macro::{MacroOperation, NUM_MACRO},
@@ -24,27 +19,8 @@
 use embassy_futures::{select::select, yield_now};
 use embassy_sync::channel::{Receiver, Sender};
 use embassy_time::{Instant, Timer};
-<<<<<<< HEAD
-use heapless::{FnvIndexMap, Vec};
+use heapless::{Deque, FnvIndexMap, Vec};
 use usbd_hid::descriptor::{MediaKeyboardReport, MouseReport, SystemControlReport};
-=======
-use heapless::{Deque, FnvIndexMap, Vec};
-use usbd_hid::descriptor::KeyboardReport;
-
-pub const EVENT_CHANNEL_SIZE: usize = 32;
-pub static KEY_EVENT_CHANNEL: Channel<CriticalSectionRawMutex, KeyEvent, EVENT_CHANNEL_SIZE> =
-    Channel::new();
-
-pub static EVENT_CHANNEL: Channel<CriticalSectionRawMutex, Event, EVENT_CHANNEL_SIZE> =
-    Channel::new();
-
-pub const REPORT_CHANNEL_SIZE: usize = 32;
-pub(crate) static KEYBOARD_REPORT_CHANNEL: Channel<
-    CriticalSectionRawMutex,
-    KeyboardReportMessage,
-    REPORT_CHANNEL_SIZE,
-> = Channel::new();
->>>>>>> dbbec6df
 
 /// State machine for one shot keys
 #[derive(Default)]
@@ -85,53 +61,17 @@
         }
 
         // Process key
-        let action = self
+        let key_action = self
             .keymap
             .borrow_mut()
             .get_action_with_layer_cache(key_event);
-        match action {
-            KeyAction::No | KeyAction::Transparent => (),
-            KeyAction::Single(a) => self.process_key_action_normal(a, key_event).await,
-            KeyAction::WithModifier(a, m) => {
-                self.process_key_action_with_modifier(a, m, key_event).await
-            }
-            KeyAction::Tap(a) => self.process_key_action_tap(a, key_event).await,
-            KeyAction::TapHold(tap_action, hold_action) => {
-                self.process_key_action_tap_hold(tap_action, hold_action, key_event)
-                    .await;
-            }
-            KeyAction::OneShot(oneshot_action) => {
-                self.process_key_action_oneshot(oneshot_action, key_event)
-                    .await
-            }
-            KeyAction::LayerTapHold(tap_action, layer_num) => {
-                let layer_action = Action::LayerOn(layer_num);
-                self.process_key_action_tap_hold(tap_action, layer_action, key_event)
-                    .await;
-            }
-            KeyAction::ModifierTapHold(tap_action, modifier) => {
-                let modifier_action = Action::Modifier(modifier);
-                self.process_key_action_tap_hold(tap_action, modifier_action, key_event)
-                    .await;
-            }
-        }
-
-        // Record release of current key, which will be used in tap/hold processing
-        if !key_event.pressed {
-            // Check key release only
-            let mut is_mod = false;
-            if let KeyAction::Single(Action::Key(k)) = action {
-                if k.is_modifier() {
-                    is_mod = true;
-                }
-            }
-            // Record the last release event
-            self.last_release = (key_event, is_mod, Some(Instant::now()));
-        }
-
-        // Tri Layer
-        if let Some(ref tri_layer) = self.behavior.tri_layer {
-            self.keymap.borrow_mut().update_tri_layer(tri_layer);
+
+        if self.combo_on {
+            if let Some(key_action) = self.process_combo(key_action, key_event).await {
+                self.process_key_action(key_action, key_event).await;
+            }
+        } else {
+            self.process_key_action(key_action, key_event).await;
         }
     }
 
@@ -182,6 +122,9 @@
     /// Record whether the keyboard is in hold-after-tap state
     hold_after_tap: [Option<KeyEvent>; 6],
 
+    /// Options for configurable action behavior
+    behavior: BehaviorConfig,
+
     /// One shot modifier state
     osm_state: OneShotState<ModifierCombination>,
 
@@ -228,11 +171,7 @@
 {
     pub(crate) fn new(
         keymap: &'a RefCell<KeyMap<'a, ROW, COL, NUM_LAYER>>,
-<<<<<<< HEAD
         behavior: BehaviorConfig,
-=======
-        sender: &'a Sender<'a, CriticalSectionRawMutex, KeyboardReportMessage, REPORT_CHANNEL_SIZE>,
->>>>>>> dbbec6df
     ) -> Self {
         Keyboard {
             keymap,
@@ -247,6 +186,7 @@
                 None,
             ),
             hold_after_tap: Default::default(),
+            behavior,
             osm_state: OneShotState::default(),
             osl_state: OneShotState::default(),
             unprocessed_events: Vec::new(),
@@ -308,51 +248,32 @@
         yield_now().await;
     }
 
-<<<<<<< HEAD
-=======
-    /// Main keyboard task, it receives input devices result, processes keys.
-    /// The report is sent to communication task via `KEYBOARD_REPORT_CHANNEL`, and finally sent to the host
-    /// TODO: make keyboard an `InputProcessor`
-    pub(crate) async fn run(&mut self) {
-        KEYBOARD_STATE.store(true, core::sync::atomic::Ordering::Release);
-        loop {
-            let key_event = KEY_EVENT_CHANNEL.receive().await;
-
-            // Process the key change
-            self.process_key_change(key_event).await;
-
-            // After processing the key change, check if there are unprocessed events
-            // This will happen if there's recursion in key processing
-            loop {
-                if self.unprocessed_events.is_empty() {
-                    break;
-                }
-                // Process unprocessed events
-                let e = self.unprocessed_events.remove(0);
-                self.process_key_change(e).await;
-            }
-        }
-    }
-
-    /// Process key changes at (row, col)
-    async fn process_key_change(&mut self, key_event: KeyEvent) {
-        // Matrix should process key pressed event first, record the timestamp of key changes
-        if key_event.pressed {
-            self.timer[key_event.col as usize][key_event.row as usize] = Some(Instant::now());
-        }
-
-        // Process key
-        let key_action = self
-            .keymap
-            .borrow_mut()
-            .get_action_with_layer_cache(key_event);
-
-        if self.combo_on {
-            if let Some(key_action) = self.process_combo(key_action, key_event).await {
-                self.process_key_action(key_action, key_event).await;
-            }
-        } else {
-            self.process_key_action(key_action, key_event).await;
+    async fn update_osm(&mut self, key_event: KeyEvent) {
+        match self.osm_state {
+            OneShotState::Initial(m) => self.osm_state = OneShotState::Held(m),
+            OneShotState::Single(modifier) => {
+                if !key_event.pressed {
+                    let (keycodes, n) = modifier.to_modifier_keycodes();
+                    for kc in keycodes.iter().take(n) {
+                        self.process_action_keycode(*kc, key_event).await;
+                    }
+                    self.osm_state = OneShotState::None;
+                }
+            }
+            _ => (),
+        }
+    }
+
+    fn update_osl(&mut self, key_event: KeyEvent) {
+        match self.osl_state {
+            OneShotState::Initial(l) => self.osl_state = OneShotState::Held(l),
+            OneShotState::Single(layer_num) => {
+                if key_event.pressed {
+                    self.keymap.borrow_mut().deactivate_layer(layer_num);
+                    self.osl_state = OneShotState::None;
+                }
+            }
+            _ => (),
         }
     }
 
@@ -464,36 +385,6 @@
             .iter_mut()
             .filter(|combo| !combo.done())
             .for_each(Combo::reset);
-    }
-
->>>>>>> dbbec6df
-    async fn update_osm(&mut self, key_event: KeyEvent) {
-        match self.osm_state {
-            OneShotState::Initial(m) => self.osm_state = OneShotState::Held(m),
-            OneShotState::Single(modifier) => {
-                if !key_event.pressed {
-                    let (keycodes, n) = modifier.to_modifier_keycodes();
-                    for kc in keycodes.iter().take(n) {
-                        self.process_action_keycode(*kc, key_event).await;
-                    }
-                    self.osm_state = OneShotState::None;
-                }
-            }
-            _ => (),
-        }
-    }
-
-    fn update_osl(&mut self, key_event: KeyEvent) {
-        match self.osl_state {
-            OneShotState::Initial(l) => self.osl_state = OneShotState::Held(l),
-            OneShotState::Single(layer_num) => {
-                if key_event.pressed {
-                    self.keymap.borrow_mut().deactivate_layer(layer_num);
-                    self.osl_state = OneShotState::None;
-                }
-            }
-            _ => (),
-        }
     }
 
     async fn process_key_action_normal(&mut self, action: Action, key_event: KeyEvent) {
