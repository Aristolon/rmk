#![no_main]
#![no_std]

#[macro_use]
mod keymap;
#[macro_use]
mod macros;
mod vial;

use defmt::info;
use embassy_executor::Spawner;
<<<<<<< HEAD
use embassy_rp::{
    bind_interrupts,
    flash::{Async, Flash},
    gpio::{AnyPin, Input, Output},
    peripherals::USB,
    usb::{Driver, InterruptHandler},
};
// use embassy_rp::flash::Blocking;
use panic_probe as _;
use rmk::{
    config::{KeyboardConfig, KeyboardUsbConfig, RmkConfig, VialConfig},
    run_rmk_with_async_flash,
};
=======
use embassy_rp::bind_interrupts;
use embassy_rp::flash::{Async, Flash};
use embassy_rp::gpio::{Input, Output};
use embassy_rp::peripherals::USB;
use embassy_rp::usb::{Driver, InterruptHandler};
use keymap::{COL, ROW};
use rmk::channel::EVENT_CHANNEL;
use rmk::config::{ControllerConfig, KeyboardUsbConfig, RmkConfig, VialConfig};
use rmk::debounce::default_debouncer::DefaultDebouncer;
use rmk::futures::future::join3;
use rmk::input_device::Runnable;
use rmk::keyboard::Keyboard;
use rmk::light::LightController;
use rmk::matrix::Matrix;
use rmk::{initialize_keymap_and_storage, run_devices, run_rmk};
>>>>>>> 41396654
use vial::{VIAL_KEYBOARD_DEF, VIAL_KEYBOARD_ID};
use {defmt_rtt as _, panic_probe as _};

bind_interrupts!(struct Irqs {
    USBCTRL_IRQ => InterruptHandler<USB>;
});

const FLASH_SIZE: usize = 2 * 1024 * 1024;

#[embassy_executor::main]
async fn main(_spawner: Spawner) {
    info!("RMK start!");
    // Initialize peripherals
    let p = embassy_rp::init(Default::default());

    // Create the usb driver, from the HAL
    let driver = Driver::new(p.USB, Irqs);

    // Pin config
    let (input_pins, output_pins) =
        config_matrix_pins_rp!(peripherals: p, input: [PIN_6, PIN_7, PIN_8, PIN_9], output: [PIN_19, PIN_20, PIN_21]);

    // Use internal flash to emulate eeprom
    // Both blocking and async flash are support, use different API
    // let flash = Flash::<_, Blocking, FLASH_SIZE>::new_blocking(p.FLASH);
    let flash = Flash::<_, Async, FLASH_SIZE>::new(p.FLASH, p.DMA_CH0);

    let keyboard_usb_config = KeyboardUsbConfig {
        vid: 0x4c4b,
        pid: 0x4643,
        manufacturer: "Haobo",
        product_name: "RMK Keyboard",
        serial_number: "vial:f64c2b3c:000001",
    };

    let vial_config = VialConfig::new(VIAL_KEYBOARD_ID, VIAL_KEYBOARD_DEF);

    let rmk_config = RmkConfig {
        usb_config: keyboard_usb_config,
        vial_config,
        ..Default::default()
    };

<<<<<<< HEAD
    let keyboard_config = KeyboardConfig {
        rmk_config,
        ..Default::default()
    };

    // Start serving
    // Use `run_rmk` for blocking flash
    run_rmk_with_async_flash(
        input_pins,
        output_pins,
        driver,
=======
    // Initialize the storage and keymap
    let mut default_keymap = keymap::get_default_keymap();
    let (keymap, mut storage) = initialize_keymap_and_storage(
        &mut default_keymap,
>>>>>>> 41396654
        flash,
        rmk_config.storage_config,
        rmk_config.behavior_config.clone(),
    )
    .await;

    // Initialize the matrix + keyboard
    let debouncer = DefaultDebouncer::<ROW, COL>::new();
    let mut matrix = Matrix::<_, _, _, ROW, COL>::new(input_pins, output_pins, debouncer);
    let mut keyboard = Keyboard::new(&keymap, rmk_config.behavior_config.clone());

    // Initialize the light controller
    let mut light_controller: LightController<Output> = LightController::new(ControllerConfig::default().light_config);

    // Start
    join3(
        run_devices! (
            (matrix) => EVENT_CHANNEL,
        ),
        keyboard.run(),
        run_rmk(&keymap, driver, &mut storage, &mut light_controller, rmk_config),
    )
    .await;
}<|MERGE_RESOLUTION|>--- conflicted
+++ resolved
@@ -9,21 +9,6 @@
 
 use defmt::info;
 use embassy_executor::Spawner;
-<<<<<<< HEAD
-use embassy_rp::{
-    bind_interrupts,
-    flash::{Async, Flash},
-    gpio::{AnyPin, Input, Output},
-    peripherals::USB,
-    usb::{Driver, InterruptHandler},
-};
-// use embassy_rp::flash::Blocking;
-use panic_probe as _;
-use rmk::{
-    config::{KeyboardConfig, KeyboardUsbConfig, RmkConfig, VialConfig},
-    run_rmk_with_async_flash,
-};
-=======
 use embassy_rp::bind_interrupts;
 use embassy_rp::flash::{Async, Flash};
 use embassy_rp::gpio::{Input, Output};
@@ -39,7 +24,6 @@
 use rmk::light::LightController;
 use rmk::matrix::Matrix;
 use rmk::{initialize_keymap_and_storage, run_devices, run_rmk};
->>>>>>> 41396654
 use vial::{VIAL_KEYBOARD_DEF, VIAL_KEYBOARD_ID};
 use {defmt_rtt as _, panic_probe as _};
 
@@ -83,24 +67,10 @@
         ..Default::default()
     };
 
-<<<<<<< HEAD
-    let keyboard_config = KeyboardConfig {
-        rmk_config,
-        ..Default::default()
-    };
-
-    // Start serving
-    // Use `run_rmk` for blocking flash
-    run_rmk_with_async_flash(
-        input_pins,
-        output_pins,
-        driver,
-=======
     // Initialize the storage and keymap
     let mut default_keymap = keymap::get_default_keymap();
     let (keymap, mut storage) = initialize_keymap_and_storage(
         &mut default_keymap,
->>>>>>> 41396654
         flash,
         rmk_config.storage_config,
         rmk_config.behavior_config.clone(),
