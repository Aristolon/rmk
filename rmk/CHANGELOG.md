# Changelog

All notable changes to this project will be documented in this file.

The format is based on [Keep a Changelog](https://keepachangelog.com/en/1.1.0/),
and this project adheres to [Semantic Versioning](https://semver.org/spec/v2.0.0.html).

## [Unreleased]


### Updated

- **BREAKING**: The BLE stack is migrated to [TrouBLE](https://github.com/embassy-rs/trouble/)
- **BREAKING**: Add `rmk-config` and use `[env]` in `.cargo/config.toml` to configure the path of `keyboard.toml`
- Optimize the size of buffer used in USB 

### Added

<<<<<<< HEAD
- BLE and BLE split support for Pi Pico W, check out [this example](https://github.com/HaoboGu/rmk/tree/main/examples/use_config/pi_pico_w_ble)
- Introduce matrix_map for [nicer keyboard matrix configs](https://rmk.rs/docs/features/configuration/layout.html)
=======
- BLE and BLE split support for Pi Pico W 
- BLE + USB dual-mode support for esp32s3
- Introduce matrix_map for nicer keyboard matrix configs
>>>>>>> 78ce74f0
- Battery charging state reader
- Sleep timeout when advertising
- Automatically pair between central and peripheral
- Make constants in RMK [configurable via `keyboard.toml`](https://rmk.rs/docs/features/configuration/rmk_config.html)
- Enable [support for keyboard macros](https://rmk.rs/docs/features/keymap/keyboard_macros.html) (via rust based configuration only for now) (closes issues #308, #284, #303, #313, #170)

### Fixed

- Wrong connection state between splits
- Issue about first adc polling
- Wrong battery status
- Capslock stuck on macOS

## [0.6.1] - 2025-04-11

### Added

- Repeat key support
- Basic GraveEscape support
- Internal pull-up config for encoders

### Fixed

- Wrong GPIO pulls for stm32
- Combo cannot be triggered correctly when there's overlap between combos 
- Battery level led indicator failure

## [0.6.0] - 2025-04-06

### Added

- Input device support
- Rotary encoder and joystick are supported
- State fork behavior
- Bootloader jumping for nRF52 and RP2040
- Artificial pull up resistor to pio tx line
- Shifted key and transparent key support in toml config
- Clear the storage by checking build hash after flashing a new firmware
- stm32g4 example without storage feature

### Changed

- Make `storage` a feature, enabled by default
- Documentation improvement
- Remove unnecessary pio-proc dependency
- Improve modifier reporting

### Fixed

- Wrong ESP32 BLE serial number
- Wrong col/row when using direct pin
- Error when there's empty IO pin list in the config
- Many other minor fixes

## [0.5.2] - 2025-01-22

### Added

- `defmt` feature gate
- rp2350 example
- Added `_matrix` functions to allow passing custom matrix implementation

### Changed

- Make more modules public
- Update embassy dependencies to latest
- Improve robustness of serial communication between splits

### Fixed

- Record positions of triggered keys, fix key stuck 
- Remove invalid PHY type setting between splits
- Receive keys from peripheral when there's no connection
- Always sync the connection state to fix the unexpected lost of peripherals
- Fix link scripts which are broken after flip-link updated
- Remove `block_on` to prevent unexpected hang on the periphrals

## [0.5.1] - 2025-01-02

### Added

- Add new [cloud-based project template](https://github.com/haobogu/rmk-project-template)
- Connection state sync between central and peripheral
- Use 2M PHY by default
- `mt!` for modifier tap-hold and `th!` for tap-hold action

### Changed

- Use [`rmkit`](https://github.com/HaoboGu/rmkit) as the default project generator
- Update `sequential-storage` to v4.0.0
- Improve CI speed
- Use `cargo-hex-to-uf2` instead of python script for uf2 firmware generation

### Fixed

- Fix hold-after-tap key loss by allowing multi hold-after-tap keys
- Exchange left and right modifier
- Fix wrong number of waited futs of direct-pin matrix
- Fix wrong peripheral conn param by setting conn param from central, not peripheral

## [0.5.0] - 2024-12-16

### Added

- BREAKING: Support `direct_pin` type matrix for split configurations, split pin config is moved to [split.central/peripheral.matrix]
- Support home row mod(HRM) mode with improved tap hold processing
- Add `clear_storage` option
- Enable USB remote wakeup
- py32f07x use_rust example. py32f07x is a super cheap($0.2) cortex-m0 chip from Puya

### Changed

- Remove `rmk-config`

### Fixed

- Fix slightly lag on peripheral side
- Fix invalid BLE state after reconnection on Windows
- Fix ghosting key on macOS
- Fix direct pin debouncer size error
- Fix esp32 input pin pull configuration
- Fix BLE peripheral lag

## [0.4.4] - 2024-11-27

### Fixed

- Fix link error on Windows

## [0.4.3] - 2024-11-25

### Added

- One-shot layer/modifier support
- Tri-layer support

### Fixed

- Fix connection error when there're multiple peripherals
- Fix keycode converter error

## [0.4.2] - 2024-11-13

### Added

- Layout macro to! and df!
- One-shot layer and one-shot modifier
- Make nRF52840 voltage divider configurable
- ch32v307 example

### Changed

- Use `User11` to manually switch between USB mode and BLE mode

### Fixed

- Fix nRF52840 linker scripts for nice!nano
- Fix broken documentation links

## [0.4.1] - 2024-10-31

### Fixed

- Fix lagging for split peripheral

### Added

- Direct pin mod. Including `DirectPinMatrix`, `run_rmk_direct_pin` functions etc.
- Added pin active level parameter `low_active` to direct pin.
- Support no_pin for `DirectPinMatrix`.

## [0.4.0] - 2024-10-28

### Added

- Restart function of ESP32
- Methods for optimizing nRF BLE power consumption, now the idle current is decreased to about 20uA
- Multi-device support for nRF BLE
- New `wm` "With Modifier" macro to support basic keycodes with modifiers active
- Voltage divider to estimate battery voltage
- Per chip/board default settings
- i18n support of documentation
- Use flip-link as default linker

### Changed

- BREAKING: use reference of keymap in `run_rmk`
- BREAKING: refactor the whole macro crate, update `keyboard.toml` config, old `keyboard.toml` config may raise compilation error
- Decouple the matrix(input device) and keyboard implementation
- Stop scanning matrix after releasing all keys
- Move creation of Debouncer and Matrix to `run_rmk_*` function from `initialize_*_and_run`

### Fixed

- Unexpected power consumption for nRF
- Extra memory usage by duplicating keymaps
- A COL/ROW typo
- Stackoverflow of some ESP32 chips by increasing default ESP main stack size

## [0.3.2] - 2024-10-05

### Fixed

- Fix vial not work for nRF

## [0.3.1] - 2024-10-03

### Added

- Automate uf2 firmware generation via `cargo-make`
- Storage and vial support for ESP series
- Vial over BLE support for Windows
- `TO` and `DF` action support

### Changed

- Update `bitfield-struct` to v0.9
- Update `esp32-nimble` to v0.8, as well as used `ESP_IDF_VERSION` to v5.2.3
- Use 0x60000 as the default start addr for nRF52

### Fixed

- Fix no device detected on vial desktop

## [0.3.0] - 2024-09-11

### Changed

- BREAKING: all public keyboard APIs are merged into `run_rmk` and `run_rmk_with_async_flash`. Compared with many different APIs for different chips before, the new API is more self-consistent. Different arguments are enabled by feature gates.

### Added

- Basic split keyboard support via serial and BLE
- ESP32C6 support
- Reboot mechanism for cortex-m chips

## [0.2.4] - 2024-08-06

### Added

- `MatrixTrait` which is used in keyboard instead of a plain `Matrix` struct

### Changed

- Update versions of dependecies

## [0.2.3] - 2024-07-25

### Fixed

- Fix keymap doesn't change issue
- Fix with_modifier action doesn't trigger the key with modifier
- Fix capital letter is not send in keyboard macro

### Changed

- Yield everytime after sending a keyboard report to channel
- Update `sequential-storage` to v3.0.0
- Update `usbd-hid` to v0.7.1

## [0.2.2] - 2024-07-12

- Add keyboard macro support
- Support vial keymap reset command
- Fix default `lt!` and `lm!` implementation

## [0.2.1] - 2024-06-14

### Fixed

- Fix USB not responding when the light service is not enabled

## [0.2.0] - 2024-06-14

### Added

- Support led status update from ble
- Support more nRF chips: nRF52833, nRF52810, nRF52811

## [0.1.21] - 2024-06-08

### Added

- Add `async_matrix` feature, which enables async detection of key press and reduces power consumption

## [0.1.20] - 2024-06-06

### Added

- Support read default keymap from `keyboard.toml`, see https://haobogu.github.io/rmk/keyboard_configuration.html#keymap-config

## [0.1.17] - 2024-06-04

### Fixed

- Fixed doc display error on docs.rs

## [0.1.16] - 2024-06-01

### Added

- Add new CHANGELOG.md<|MERGE_RESOLUTION|>--- conflicted
+++ resolved
@@ -16,19 +16,14 @@
 
 ### Added
 
-<<<<<<< HEAD
-- BLE and BLE split support for Pi Pico W, check out [this example](https://github.com/HaoboGu/rmk/tree/main/examples/use_config/pi_pico_w_ble)
+- BLE and wireless split support for Pi Pico W, check out [this example](https://github.com/HaoboGu/rmk/tree/main/examples/use_config/pi_pico_w_ble)
 - Introduce matrix_map for [nicer keyboard matrix configs](https://rmk.rs/docs/features/configuration/layout.html)
-=======
-- BLE and BLE split support for Pi Pico W 
 - BLE + USB dual-mode support for esp32s3
-- Introduce matrix_map for nicer keyboard matrix configs
->>>>>>> 78ce74f0
-- Battery charging state reader
-- Sleep timeout when advertising
 - Automatically pair between central and peripheral
 - Make constants in RMK [configurable via `keyboard.toml`](https://rmk.rs/docs/features/configuration/rmk_config.html)
 - Enable [support for keyboard macros](https://rmk.rs/docs/features/keymap/keyboard_macros.html) (via rust based configuration only for now) (closes issues #308, #284, #303, #313, #170)
+- Battery charging state reader
+- Sleep timeout when advertising
 
 ### Fixed
 
