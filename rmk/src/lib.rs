#![doc = include_str!("../README.md")]
//! ## Feature flags
#![doc = document_features::document_features!()]
// Add docs.rs logo
#![doc(
    html_logo_url = "https://raw.githubusercontent.com/HaoboGu/rmk/23d7e5009a7ba28bdab13d892c5aec53a6a94703/docs/src/images/rmk_logo.png"
)]
// Make compiler and rust analyzer happy
#![allow(dead_code)]
#![allow(non_snake_case, non_upper_case_globals)]
#![allow(async_fn_in_trait)]
// Enable std for espidf and test
#![cfg_attr(not(test), no_std)]

// Include generated constants
include!(concat!(env!("OUT_DIR"), "/constants.rs"));

// This mod MUST go first, so that the others see its macros.
pub(crate) mod fmt;

use crate::light::LightController;
use config::{RmkConfig, VialConfig};
use core::{
    cell::RefCell,
    future::Future,
    sync::atomic::{AtomicBool, AtomicU8, Ordering},
};
use embassy_futures::select::{select4, Either4};
#[cfg(not(any(cortex_m)))]
use embassy_sync::blocking_mutex::raw::CriticalSectionRawMutex as RawMutex;
#[cfg(cortex_m)]
use embassy_sync::blocking_mutex::raw::ThreadModeRawMutex as RawMutex;
use embassy_time::Timer;
use embassy_usb::driver::Driver;
use embassy_usb::UsbDevice;
use embedded_hal::digital::OutputPin;
pub use futures;
use hid::{HidReaderTrait, HidWriterTrait, RunnableHidWriter};
use keymap::KeyMap;
use light::{LedIndicator, LightService};
use matrix::MatrixTrait;
#[cfg(feature = "_nrf_ble")]
use nrf_softdevice::Softdevice;
#[cfg(feature = "trouble_ble")]
use rand_core::{CryptoRng, RngCore};
pub use rmk_macro as macros;
<<<<<<< HEAD
use storage::Storage;
#[cfg(feature = "trouble_ble")]
use trouble_host::prelude::*;
=======
>>>>>>> 8e4fd658
use usb::descriptor::ViaReport;
#[cfg(not(feature = "trouble_ble"))]
use usb::descriptor::{CompositeReport, KeyboardReport};
#[cfg(not(feature = "trouble_ble"))]
use via::UsbVialReaderWriter;
use via::VialService;
#[cfg(all(not(feature = "_nrf_ble"), not(feature = "_no_usb")))]
use {
    crate::light::UsbLedReader,
    crate::usb::{new_usb_builder, UsbKeyboardWriter},
};
#[cfg(feature = "storage")]
use {
    action::{EncoderAction, KeyAction},
    embassy_futures::select::select,
    embedded_storage_async::nor_flash::NorFlash as AsyncNorFlash,
    storage::Storage,
};

pub use heapless;
#[cfg(not(feature = "_no_usb"))]
use usb::{add_usb_reader_writer, register_usb_writer};

pub mod action;
#[cfg(feature = "_ble")]
pub mod ble;
mod boot;
pub mod channel;
pub mod combo;
pub mod config;
pub mod debounce;
pub mod direct_pin;
pub mod event;
pub mod hid;
pub mod input_device;
pub mod keyboard;
mod keyboard_macro;
pub mod keycode;
pub mod keymap;
pub mod layout_macro;
pub mod light;
pub mod matrix;
#[cfg(feature = "split")]
pub mod split;
#[cfg(feature = "storage")]
pub mod storage;
pub(crate) mod usb;
pub mod via;

/// Current connection type:
/// - 0: USB
/// - 1: BLE
/// - Other: reserved
pub(crate) static CONNECTION_TYPE: AtomicU8 = AtomicU8::new(0);
/// Whether the connection is ready.
/// After the connection is ready, the matrix starts scanning
pub(crate) static CONNECTION_STATE: AtomicBool = AtomicBool::new(false);

<<<<<<< HEAD
#[repr(u8)]
pub(crate) enum ConnectionType {
    Usb = 0,
    Ble = 1,
}

impl ConnectionType {
    pub fn current() -> Self {
        match CONNECTION_TYPE.load(Ordering::Acquire) as u8 {
            0 => Self::Usb,
            1 => Self::Ble,
            _ => unreachable!("Invalid connection type"),
        }
    }
}

=======
pub async fn initialize_keymap<const ROW: usize, const COL: usize, const NUM_LAYER: usize>(
    default_keymap: &mut [[[action::KeyAction; COL]; ROW]; NUM_LAYER],
    behavior_config: config::BehaviorConfig,
) -> RefCell<KeyMap<ROW, COL, NUM_LAYER>> {
    RefCell::new(KeyMap::new(default_keymap, None, behavior_config).await)
}

pub async fn initialize_encoder_keymap<
    'a,
    const ROW: usize,
    const COL: usize,
    const NUM_LAYER: usize,
    const NUM_ENCODER: usize,
>(
    default_keymap: &'a mut [[[action::KeyAction; COL]; ROW]; NUM_LAYER],
    default_encoder_map: &'a mut [[action::EncoderAction; NUM_ENCODER]; NUM_LAYER],
    behavior_config: config::BehaviorConfig,
) -> RefCell<KeyMap<'a, ROW, COL, NUM_LAYER, NUM_ENCODER>> {
    RefCell::new(KeyMap::new(default_keymap, Some(default_encoder_map), behavior_config).await)
}

#[cfg(feature = "storage")]
pub async fn initialize_encoder_keymap_and_storage<
    'a,
    F: AsyncNorFlash,
    const ROW: usize,
    const COL: usize,
    const NUM_LAYER: usize,
    const NUM_ENCODER: usize,
>(
    default_keymap: &'a mut [[[KeyAction; COL]; ROW]; NUM_LAYER],
    default_encoder_map: &'a mut [[EncoderAction; NUM_ENCODER]; NUM_LAYER],
    flash: F,
    storage_config: config::StorageConfig,
    behavior_config: config::BehaviorConfig,
) -> (
    RefCell<KeyMap<'a, ROW, COL, NUM_LAYER, NUM_ENCODER>>,
    Storage<F, ROW, COL, NUM_LAYER, NUM_ENCODER>,
) {
    let mut storage = Storage::new(
        flash,
        default_keymap,
        &Some(default_encoder_map),
        storage_config,
    )
    .await;

    let keymap = RefCell::new(
        KeyMap::new_from_storage(
            default_keymap,
            Some(default_encoder_map),
            Some(&mut storage),
            behavior_config,
        )
        .await,
    );
    (keymap, storage)
}

#[cfg(feature = "storage")]
>>>>>>> 8e4fd658
pub async fn initialize_keymap_and_storage<
    'a,
    F: AsyncNorFlash,
    const ROW: usize,
    const COL: usize,
    const NUM_LAYER: usize,
>(
    default_keymap: &'a mut [[[KeyAction; COL]; ROW]; NUM_LAYER],
    flash: F,
    storage_config: config::StorageConfig,
    behavior_config: config::BehaviorConfig,
) -> (
    RefCell<KeyMap<'a, ROW, COL, NUM_LAYER, 0>>,
    Storage<F, ROW, COL, NUM_LAYER, 0>,
) {
    let mut storage = Storage::new(flash, default_keymap, &None, storage_config).await;

    let keymap = RefCell::new(
        KeyMap::new_from_storage(default_keymap, None, Some(&mut storage), behavior_config).await,
    );
    (keymap, storage)
}

#[allow(unreachable_code)]
pub async fn run_rmk<
    'a,
<<<<<<< HEAD
    F: AsyncNorFlash,
    #[cfg(feature = "trouble_ble")] C: Controller,
    #[cfg(feature = "trouble_ble")] RNG: RngCore + CryptoRng,
=======
    #[cfg(feature = "storage")] F: AsyncNorFlash,
>>>>>>> 8e4fd658
    #[cfg(not(feature = "_no_usb"))] D: Driver<'static>,
    Out: OutputPin,
    const ROW: usize,
    const COL: usize,
    const NUM_LAYER: usize,
    const NUM_ENCODER: usize,
>(
    keymap: &'a RefCell<KeyMap<'a, ROW, COL, NUM_LAYER, NUM_ENCODER>>,
    #[cfg(not(feature = "_no_usb"))] usb_driver: D,
<<<<<<< HEAD
    mut storage: Storage<F, ROW, COL, NUM_LAYER>,
    #[cfg(feature = "trouble_ble")] controller: C,
    #[cfg(feature = "trouble_ble")] random_generator: &mut RNG,
=======
    #[cfg(feature = "storage")] mut storage: Storage<F, ROW, COL, NUM_LAYER, NUM_ENCODER>,
>>>>>>> 8e4fd658
    mut light_controller: LightController<Out>,
    rmk_config: RmkConfig<'static>,
    #[cfg(feature = "_nrf_ble")] sd: &mut Softdevice,
) -> ! {
    // Dispatch the keyboard runner
    #[cfg(feature = "trouble_ble")]
    crate::ble::trouble::run(
        keymap,
        &mut storage,
        #[cfg(not(feature = "_no_usb"))]
        usb_driver,
        #[cfg(feature = "trouble_ble")]
        controller,
        #[cfg(feature = "trouble_ble")]
        random_generator,
        &mut light_controller,
        rmk_config,
    )
    .await;

    // USB keyboard
    #[cfg(all(
        not(feature = "_nrf_ble"),
        not(feature = "_no_usb"),
        not(feature = "_esp_ble"),
        not(feature = "trouble_ble")
    ))]
    {
        let mut usb_builder: embassy_usb::Builder<'_, D> =
            new_usb_builder(usb_driver, rmk_config.usb_config);
        let keyboard_reader_writer = add_usb_reader_writer!(&mut usb_builder, KeyboardReport, 1, 8);
        let mut other_writer = register_usb_writer!(&mut usb_builder, CompositeReport, 9);
        let mut vial_reader_writer = add_usb_reader_writer!(&mut usb_builder, ViaReport, 32, 32);
        let (mut keyboard_reader, mut keyboard_writer) = keyboard_reader_writer.split();
        let mut usb_device = usb_builder.build();
        // Run all tasks, if one of them fails, wait 1 second and then restart
        loop {
            run_keyboard(
                keymap,
                #[cfg(feature = "storage")]
                &mut storage,
                run_usb_device(&mut usb_device),
                &mut light_controller,
                UsbLedReader::new(&mut keyboard_reader),
                UsbVialReaderWriter::new(&mut vial_reader_writer),
                UsbKeyboardWriter::new(&mut keyboard_writer, &mut other_writer),
                rmk_config.vial_config,
            )
            .await;
        }
    }

    unreachable!("Should never reach here, wrong feature gate combination?");
}

// Run keyboard task for once
pub(crate) async fn run_keyboard<
    'a,
    Rw: HidReaderTrait<ReportType = ViaReport> + HidWriterTrait<ReportType = ViaReport>,
    R: HidReaderTrait<ReportType = LedIndicator>,
    W: RunnableHidWriter,
    Fu: Future<Output = ()>,
    #[cfg(feature = "storage")] F: AsyncNorFlash,
    Out: OutputPin,
    const ROW: usize,
    const COL: usize,
    const NUM_LAYER: usize,
    const NUM_ENCODER: usize,
>(
    keymap: &'a RefCell<KeyMap<'a, ROW, COL, NUM_LAYER, NUM_ENCODER>>,
    #[cfg(feature = "storage")] storage: &mut Storage<F, ROW, COL, NUM_LAYER, NUM_ENCODER>,
    communication_task: Fu,
    light_controller: &mut LightController<Out>,
    led_reader: R,
    vial_reader_writer: Rw,
    mut keyboard_writer: W,
    vial_config: VialConfig<'static>,
) {
    // The state will be changed to true after the keyboard starts running
    CONNECTION_STATE.store(false, core::sync::atomic::Ordering::Release);
    let writer_fut = keyboard_writer.run_writer();
    let mut light_service = LightService::new(light_controller, led_reader);
    let mut vial_service = VialService::new(keymap, vial_config, vial_reader_writer);

    let led_fut = light_service.run();
    let via_fut = vial_service.run();

    #[cfg(feature = "storage")]
    #[cfg(any(feature = "_ble", not(feature = "_no_external_storage")))]
    let storage_fut = storage.run();

    match select4(
        communication_task,
        #[cfg(any(feature = "_ble", not(feature = "_no_external_storage")))]
        #[cfg(feature = "storage")]
        select(storage_fut, via_fut),
        #[cfg(not(feature = "storage"))]
        via_fut,
        #[cfg(all(not(feature = "_ble"), feature = "_no_external_storage"))]
        via_fut,
        led_fut,
        writer_fut,
    )
    .await
    {
        Either4::First(_) => error!("Communication or keyboard task has died"),
        Either4::Second(_) => error!("Storage or vial task has died"),
        Either4::Third(_) => error!("Led task has died"),
        Either4::Fourth(_) => error!("Matrix or writer task has died"),
    }

    warn!("Detected failure, restarting keyboard sevice after 1 second");
    Timer::after_secs(1).await;
}

pub(crate) async fn run_usb_device<'d, D: Driver<'d>>(usb_device: &mut UsbDevice<'d, D>) {
    CONNECTION_STATE.store(true, core::sync::atomic::Ordering::Release);
    usb_device.run().await;
}<|MERGE_RESOLUTION|>--- conflicted
+++ resolved
@@ -44,12 +44,9 @@
 #[cfg(feature = "trouble_ble")]
 use rand_core::{CryptoRng, RngCore};
 pub use rmk_macro as macros;
-<<<<<<< HEAD
 use storage::Storage;
 #[cfg(feature = "trouble_ble")]
 use trouble_host::prelude::*;
-=======
->>>>>>> 8e4fd658
 use usb::descriptor::ViaReport;
 #[cfg(not(feature = "trouble_ble"))]
 use usb::descriptor::{CompositeReport, KeyboardReport};
@@ -108,7 +105,6 @@
 /// After the connection is ready, the matrix starts scanning
 pub(crate) static CONNECTION_STATE: AtomicBool = AtomicBool::new(false);
 
-<<<<<<< HEAD
 #[repr(u8)]
 pub(crate) enum ConnectionType {
     Usb = 0,
@@ -125,7 +121,6 @@
     }
 }
 
-=======
 pub async fn initialize_keymap<const ROW: usize, const COL: usize, const NUM_LAYER: usize>(
     default_keymap: &mut [[[action::KeyAction; COL]; ROW]; NUM_LAYER],
     behavior_config: config::BehaviorConfig,
@@ -186,7 +181,6 @@
 }
 
 #[cfg(feature = "storage")]
->>>>>>> 8e4fd658
 pub async fn initialize_keymap_and_storage<
     'a,
     F: AsyncNorFlash,
@@ -213,13 +207,9 @@
 #[allow(unreachable_code)]
 pub async fn run_rmk<
     'a,
-<<<<<<< HEAD
-    F: AsyncNorFlash,
     #[cfg(feature = "trouble_ble")] C: Controller,
     #[cfg(feature = "trouble_ble")] RNG: RngCore + CryptoRng,
-=======
     #[cfg(feature = "storage")] F: AsyncNorFlash,
->>>>>>> 8e4fd658
     #[cfg(not(feature = "_no_usb"))] D: Driver<'static>,
     Out: OutputPin,
     const ROW: usize,
@@ -229,13 +219,9 @@
 >(
     keymap: &'a RefCell<KeyMap<'a, ROW, COL, NUM_LAYER, NUM_ENCODER>>,
     #[cfg(not(feature = "_no_usb"))] usb_driver: D,
-<<<<<<< HEAD
-    mut storage: Storage<F, ROW, COL, NUM_LAYER>,
     #[cfg(feature = "trouble_ble")] controller: C,
     #[cfg(feature = "trouble_ble")] random_generator: &mut RNG,
-=======
     #[cfg(feature = "storage")] mut storage: Storage<F, ROW, COL, NUM_LAYER, NUM_ENCODER>,
->>>>>>> 8e4fd658
     mut light_controller: LightController<Out>,
     rmk_config: RmkConfig<'static>,
     #[cfg(feature = "_nrf_ble")] sd: &mut Softdevice,
