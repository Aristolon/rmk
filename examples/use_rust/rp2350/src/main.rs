--- conflicted
+++ resolved
@@ -10,7 +10,6 @@
 use defmt::info;
 use defmt_rtt as _;
 use embassy_executor::Spawner;
-// use embassy_rp::flash::Blocking;
 use embassy_rp::{
     bind_interrupts,
     block::ImageDef,
@@ -19,12 +18,6 @@
     peripherals::USB,
     usb::{Driver, InterruptHandler},
 };
-<<<<<<< HEAD
-use panic_probe as _;
-use rmk::{
-    config::{KeyboardConfig, KeyboardUsbConfig, RmkConfig, VialConfig},
-    run_rmk_with_async_flash,
-=======
 use keymap::{COL, ROW};
 use panic_probe as _;
 use rmk::{
@@ -38,7 +31,6 @@
     light::LightController,
     matrix::Matrix,
     run_devices, run_rmk,
->>>>>>> 41396654
 };
 use vial::{VIAL_KEYBOARD_DEF, VIAL_KEYBOARD_ID};
 
@@ -56,13 +48,7 @@
 #[used]
 pub static PICOTOOL_ENTRIES: [embassy_rp::binary_info::EntryAddr; 4] = [
     embassy_rp::binary_info::rp_program_name!(c"RMK Example"),
-<<<<<<< HEAD
-    embassy_rp::binary_info::rp_program_description!(
-        c"This example tests the RMK for RP Pico board"
-    ),
-=======
     embassy_rp::binary_info::rp_program_description!(c"This example tests the RMK for RP Pico board"),
->>>>>>> 41396654
     embassy_rp::binary_info::rp_cargo_version!(),
     embassy_rp::binary_info::rp_program_build_attribute!(),
 ];
@@ -101,25 +87,10 @@
         ..Default::default()
     };
 
-<<<<<<< HEAD
-    let keyboard_config = KeyboardConfig {
-        rmk_config,
-        ..Default::default()
-    };
-
-    // Start serving
-    // Use `run_rmk` for blocking flash
-    // rmk::run_rmk(
-    run_rmk_with_async_flash(
-        input_pins,
-        output_pins,
-        driver,
-=======
     // Initialize the storage and keymap
     let mut default_keymap = keymap::get_default_keymap();
     let (keymap, mut storage) = initialize_keymap_and_storage(
         &mut default_keymap,
->>>>>>> 41396654
         flash,
         rmk_config.storage_config,
         rmk_config.behavior_config.clone(),
