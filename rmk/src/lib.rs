--- conflicted
+++ resolved
@@ -18,65 +18,6 @@
 // This mod MUST go first, so that the others see its macros.
 pub(crate) mod fmt;
 
-<<<<<<< HEAD
-use crate::config::KeyboardConfig;
-#[cfg(not(feature = "rapid_debouncer"))]
-use crate::debounce::default_bouncer::DefaultDebouncer;
-#[cfg(feature = "rapid_debouncer")]
-use crate::debounce::fast_debouncer::RapidDebouncer;
-use crate::input_device::InputProcessor;
-use crate::light::LightController;
-use action::KeyAction;
-use config::{RmkConfig, VialConfig};
-use core::{
-    cell::RefCell,
-    future::Future,
-    sync::atomic::{AtomicBool, AtomicU8},
-};
-use debounce::DebouncerTrait;
-#[cfg(not(feature = "_esp_ble"))]
-use embassy_executor::Spawner;
-use embassy_futures::select::{select, select4, Either4};
-#[cfg(not(any(cortex_m)))]
-pub use embassy_sync::{blocking_mutex::raw::CriticalSectionRawMutex as RawMutex, channel::*};
-// #[cfg(all(target_arch = "arm", target_os = "none"))]
-#[cfg(any(cortex_m))]
-pub use embassy_sync::{blocking_mutex::raw::ThreadModeRawMutex as RawMutex, channel::*};
-use embassy_time::Timer;
-use embassy_usb::driver::Driver;
-use embassy_usb::UsbDevice;
-pub use embedded_hal;
-use embedded_hal::digital::{InputPin, OutputPin};
-#[cfg(feature = "async_matrix")]
-use embedded_hal_async::digital::Wait;
-#[cfg(not(feature = "_no_external_storage"))]
-use embedded_storage::nor_flash::NorFlash;
-use embedded_storage_async::nor_flash::NorFlash as AsyncNorFlash;
-use hid::{HidReaderTrait, HidWriterTrait};
-use keyboard::Keyboard;
-use keymap::KeyMap;
-use light::{LedIndicator, LightService};
-use matrix::{Matrix, MatrixTrait};
-pub use rmk_macro as macros;
-pub use storage::dummy_flash::DummyFlash;
-use storage::Storage;
-use usb::descriptor::ViaReport;
-use via::VialService;
-#[cfg(feature = "_esp_ble")]
-use {crate::ble::esp::run_esp_ble_keyboard, esp_idf_svc::partition::EspPartition};
-#[cfg(feature = "_nrf_ble")]
-use {
-    crate::ble::nrf::{initialize_nrf_sd_and_flash, run_nrf_ble_keyboard},
-    nrf_softdevice::Softdevice,
-};
-#[cfg(all(not(feature = "_nrf_ble"), not(feature = "_no_usb")))]
-use {
-    crate::light::UsbLedReader,
-    crate::usb::descriptor::{CompositeReport, KeyboardReport},
-    crate::usb::{new_usb_builder, UsbKeyboardWriter},
-    crate::via::UsbVialReaderWriter,
-};
-=======
 use core::cell::RefCell;
 use core::future::Future;
 use core::sync::atomic::Ordering;
@@ -122,29 +63,20 @@
 
 use crate::light::LightController;
 use crate::state::ConnectionState;
->>>>>>> 41396654
 
 pub mod action;
 #[cfg(feature = "_ble")]
 pub mod ble;
-<<<<<<< HEAD
-pub mod channel;
-=======
 mod boot;
 pub mod channel;
 pub mod combo;
->>>>>>> 41396654
 pub mod config;
 pub mod debounce;
 pub mod direct_pin;
 pub mod event;
-<<<<<<< HEAD
-mod hid;
-=======
 pub mod fork;
 pub mod hid;
 pub mod hid_state;
->>>>>>> 41396654
 pub mod input_device;
 pub mod keyboard;
 mod keyboard_macro;
@@ -155,39 +87,6 @@
 pub mod matrix;
 #[cfg(feature = "split")]
 pub mod split;
-<<<<<<< HEAD
-mod storage;
-#[macro_use]
-mod usb;
-mod via;
-
-/// Current connection type:
-/// - 0: USB
-/// - 1: BLE
-/// - Other: reserved
-pub(crate) static CONNECTION_TYPE: AtomicU8 = AtomicU8::new(0);
-/// Whether the connection is ready.
-/// After the connection is ready, the matrix starts scanning
-pub(crate) static CONNECTION_STATE: AtomicBool = AtomicBool::new(false);
-
-/// Run RMK keyboard service. This function should never return.
-///
-/// # Arguments
-///
-/// * `input_pins` - input gpio pins, if `async_matrix` is enabled, the input pins should implement `embedded_hal_async::digital::Wait` trait
-/// * `output_pins` - output gpio pins
-/// * `usb_driver` - (optional) embassy usb driver instance. Some microcontrollers would enable the `_no_usb` feature implicitly, which eliminates this argument
-/// * `flash` - (optional) flash storage, which is used for storing keymap and keyboard configs. Some microcontrollers would enable the `_no_external_storage` feature implicitly, which eliminates this argument
-/// * `default_keymap` - default keymap definition
-/// * `keyboard_config` - other configurations of the keyboard, check [KeyboardConfig] struct for details
-/// * `spawner`: (optional) embassy spawner used to spawn async tasks. This argument is enabled for non-esp microcontrollers
-pub async fn run_rmk<
-    #[cfg(feature = "async_matrix")] In: Wait + InputPin,
-    #[cfg(not(feature = "async_matrix"))] In: InputPin,
-    Out: OutputPin,
-    #[cfg(not(feature = "_no_usb"))] D: Driver<'static>,
-    #[cfg(not(feature = "_no_external_storage"))] F: NorFlash,
-=======
 pub mod state;
 #[cfg(feature = "storage")]
 pub mod storage;
@@ -203,60 +102,11 @@
 
 pub async fn initialize_encoder_keymap<
     'a,
->>>>>>> 41396654
-    const ROW: usize,
-    const COL: usize,
-    const NUM_LAYER: usize,
-    const NUM_ENCODER: usize,
->(
-<<<<<<< HEAD
-    #[cfg(feature = "col2row")] input_pins: [In; ROW],
-    #[cfg(not(feature = "col2row"))] input_pins: [In; COL],
-    #[cfg(feature = "col2row")] output_pins: [Out; COL],
-    #[cfg(not(feature = "col2row"))] output_pins: [Out; ROW],
-    #[cfg(not(feature = "_no_usb"))] usb_driver: D,
-    #[cfg(not(feature = "_no_external_storage"))] flash: F,
-    default_keymap: &mut [[[KeyAction; COL]; ROW]; NUM_LAYER],
-    keyboard_config: KeyboardConfig<'static, Out>,
-    #[cfg(not(feature = "_esp_ble"))] spawner: Spawner,
-) -> ! {
-    // Wrap `embedded-storage` to `embedded-storage-async`
-    #[cfg(not(feature = "_no_external_storage"))]
-    let flash = embassy_embedded_hal::adapter::BlockingAsync::new(flash);
-    run_rmk_with_async_flash(
-        input_pins,
-        output_pins,
-        #[cfg(not(feature = "_no_usb"))]
-        usb_driver,
-        #[cfg(not(feature = "_no_external_storage"))]
-        flash,
-        default_keymap,
-        keyboard_config,
-        #[cfg(not(feature = "_esp_ble"))]
-        spawner,
-    )
-    .await
-}
-
-/// Run RMK keyboard service. This function should never return.
-///
-/// # Arguments
-///
-/// * `input_pins` - input gpio pins, if `async_matrix` is enabled, the input pins should implement `embedded_hal_async::digital::Wait` trait
-/// * `output_pins` - output gpio pins
-/// * `usb_driver` - (optional) embassy usb driver instance. Some microcontrollers would enable the `_no_usb` feature implicitly, which eliminates this argument
-/// * `flash` - (optional) async flash storage, which is used for storing keymap and keyboard configs. Some microcontrollers would enable the `_no_external_storage` feature implicitly, which eliminates this argument
-/// * `default_keymap` - default keymap definition
-/// * `keyboard_config` - other configurations of the keyboard, check [KeyboardConfig] struct for details
-/// * `spawner`: (optional) embassy spawner used to spawn async tasks. This argument is enabled for non-esp microcontrollers
-#[allow(unused_variables)]
-pub async fn run_rmk_with_async_flash<
-    #[cfg(feature = "async_matrix")] In: Wait + InputPin,
-    #[cfg(not(feature = "async_matrix"))] In: InputPin,
-    Out: OutputPin,
-    #[cfg(not(feature = "_no_usb"))] D: Driver<'static>,
-    #[cfg(not(feature = "_no_external_storage"))] F: AsyncNorFlash,
-=======
+    const ROW: usize,
+    const COL: usize,
+    const NUM_LAYER: usize,
+    const NUM_ENCODER: usize,
+>(
     default_keymap: &'a mut [[[action::KeyAction; COL]; ROW]; NUM_LAYER],
     default_encoder_map: &'a mut [[action::EncoderAction; NUM_ENCODER]; NUM_LAYER],
     behavior_config: config::BehaviorConfig,
@@ -268,54 +118,11 @@
 pub async fn initialize_encoder_keymap_and_storage<
     'a,
     F: AsyncNorFlash,
->>>>>>> 41396654
-    const ROW: usize,
-    const COL: usize,
-    const NUM_LAYER: usize,
-    const NUM_ENCODER: usize,
->(
-<<<<<<< HEAD
-    #[cfg(feature = "col2row")] input_pins: [In; ROW],
-    #[cfg(not(feature = "col2row"))] input_pins: [In; COL],
-    #[cfg(feature = "col2row")] output_pins: [Out; COL],
-    #[cfg(not(feature = "col2row"))] output_pins: [Out; ROW],
-    #[cfg(not(feature = "_no_usb"))] usb_driver: D,
-    #[cfg(not(feature = "_no_external_storage"))] flash: F,
-    default_keymap: &mut [[[KeyAction; COL]; ROW]; NUM_LAYER],
-    keyboard_config: KeyboardConfig<'static, Out>,
-    #[cfg(not(feature = "_esp_ble"))] spawner: Spawner,
-) -> ! {
-    let rmk_config = keyboard_config.rmk_config;
-    #[cfg(feature = "_nrf_ble")]
-    let (sd, flash) =
-        initialize_nrf_sd_and_flash(rmk_config.usb_config.product_name, spawner, None);
-
-    #[cfg(feature = "_esp_ble")]
-    let flash = {
-        let f = unsafe {
-            EspPartition::new("rmk")
-                .expect("Create storage partition error")
-                .expect("Empty partition")
-        };
-        let async_flash = embassy_embedded_hal::adapter::BlockingAsync::new(f);
-        async_flash
-    };
-
-    let mut storage = Storage::new(flash, default_keymap, rmk_config.storage_config).await;
-    let keymap = RefCell::new(KeyMap::new_from_storage(default_keymap, Some(&mut storage)).await);
-    let keyboard = Keyboard::new(&keymap, rmk_config.behavior_config);
-    let light_controller = LightController::new(keyboard_config.controller_config.light_config);
-
-    // Create the debouncer, use COL2ROW by default
-    #[cfg(all(feature = "col2row", feature = "rapid_debouncer"))]
-    let debouncer = RapidDebouncer::<ROW, COL>::new();
-    #[cfg(all(feature = "col2row", not(feature = "rapid_debouncer")))]
-    let debouncer = DefaultDebouncer::<ROW, COL>::new();
-    #[cfg(all(not(feature = "col2row"), feature = "rapid_debouncer"))]
-    let debouncer = RapidDebouncer::<COL, ROW>::new();
-    #[cfg(all(not(feature = "col2row"), not(feature = "rapid_debouncer")))]
-    let debouncer: DefaultDebouncer<COL, ROW> = DefaultDebouncer::<COL, ROW>::new();
-=======
+    const ROW: usize,
+    const COL: usize,
+    const NUM_LAYER: usize,
+    const NUM_ENCODER: usize,
+>(
     default_keymap: &'a mut [[[KeyAction; COL]; ROW]; NUM_LAYER],
     default_encoder_map: &'a mut [[EncoderAction; NUM_ENCODER]; NUM_LAYER],
     flash: F,
@@ -338,7 +145,6 @@
     );
     (keymap, storage)
 }
->>>>>>> 41396654
 
 #[cfg(feature = "storage")]
 pub async fn initialize_keymap_and_storage<
@@ -358,29 +164,6 @@
 ) {
     let mut storage = Storage::new(flash, default_keymap, &None, storage_config).await;
 
-<<<<<<< HEAD
-    run_rmk_internal(
-        matrix,   // matrix input device
-        keyboard, // key processor
-        &keymap,
-        #[cfg(not(feature = "_no_usb"))]
-        usb_driver,
-        storage,
-        light_controller,
-        rmk_config,
-        #[cfg(feature = "_nrf_ble")]
-        sd,
-    )
-    .await
-}
-
-#[allow(unreachable_code)]
-pub(crate) async fn run_rmk_internal<
-    'a,
-    M: MatrixTrait,
-    F: AsyncNorFlash,
-    #[cfg(not(feature = "_no_usb"))] D: Driver<'static>,
-=======
     let keymap =
         RefCell::new(KeyMap::new_from_storage(default_keymap, None, Some(&mut storage), behavior_config).await);
     (keymap, storage)
@@ -392,85 +175,12 @@
     #[cfg(feature = "_ble")] C: Controller,
     #[cfg(feature = "storage")] F: AsyncNorFlash,
     #[cfg(not(feature = "_no_usb"))] D: Driver<'static>, // TODO: remove the static lifetime
->>>>>>> 41396654
     Out: OutputPin,
     const ROW: usize,
     const COL: usize,
     const NUM_LAYER: usize,
     const NUM_ENCODER: usize,
 >(
-<<<<<<< HEAD
-    mut matrix: M,
-    mut keyboard: Keyboard<'a, ROW, COL, NUM_LAYER>,
-    keymap: &'a RefCell<KeyMap<'a, ROW, COL, NUM_LAYER>>,
-    #[cfg(not(feature = "_no_usb"))] usb_driver: D,
-    mut storage: Storage<F, ROW, COL, NUM_LAYER>,
-    mut light_controller: LightController<Out>,
-    rmk_config: RmkConfig<'static>,
-    #[cfg(feature = "_nrf_ble")] sd: &mut Softdevice,
-) -> ! {
-    // Dispatch the keyboard runner
-    #[cfg(feature = "_nrf_ble")]
-    run_nrf_ble_keyboard(
-        keymap,
-        &mut keyboard,
-        &mut matrix,
-        &mut storage,
-        #[cfg(not(feature = "_no_usb"))]
-        usb_driver,
-        &mut light_controller,
-        rmk_config,
-        sd,
-    )
-    .await;
-
-    #[cfg(feature = "_esp_ble")]
-    run_esp_ble_keyboard(
-        keymap,
-        &mut keyboard,
-        &mut matrix,
-        &mut storage,
-        #[cfg(not(feature = "_no_usb"))]
-        usb_driver,
-        &mut light_controller,
-        rmk_config,
-    )
-    .await;
-
-    // USB keyboard
-    #[cfg(all(
-        not(feature = "_nrf_ble"),
-        not(feature = "_no_usb"),
-        not(feature = "_esp_ble")
-    ))]
-    {
-        let mut usb_builder: embassy_usb::Builder<'_, D> =
-            new_usb_builder(usb_driver, rmk_config.usb_config);
-        let keyboard_reader_writer = add_usb_reader_writer!(&mut usb_builder, KeyboardReport, 1, 8);
-        let mut other_writer = register_usb_writer!(&mut usb_builder, CompositeReport, 9);
-        let mut vial_reader_writer = add_usb_reader_writer!(&mut usb_builder, ViaReport, 32, 32);
-        let (mut keyboard_reader, mut keyboard_writer) = keyboard_reader_writer.split();
-        let mut usb_device = usb_builder.build();
-        // Run all tasks, if one of them fails, wait 1 second and then restart
-        loop {
-            run_keyboard(
-                keymap,
-                &mut keyboard,
-                &mut matrix,
-                &mut storage,
-                run_usb_device(&mut usb_device),
-                &mut light_controller,
-                UsbLedReader::new(&mut keyboard_reader),
-                UsbVialReaderWriter::new(&mut vial_reader_writer),
-                UsbKeyboardWriter::new(&mut keyboard_writer, &mut other_writer),
-                rmk_config.vial_config,
-            )
-            .await;
-        }
-    }
-
-    panic!("Should never reach here, wrong feature gate combination?");
-=======
     keymap: &'a RefCell<KeyMap<'a, ROW, COL, NUM_LAYER, NUM_ENCODER>>,
     #[cfg(not(feature = "_no_usb"))] usb_driver: D,
     #[cfg(feature = "_ble")] stack: &'a Stack<'a, C>,
@@ -520,42 +230,24 @@
     }
 
     unreachable!("Should never reach here, wrong feature gate combination?");
->>>>>>> 41396654
 }
 
 // Run keyboard task for once
 pub(crate) async fn run_keyboard<
     'a,
-<<<<<<< HEAD
-    M: MatrixTrait,
-    Rw: HidReaderTrait<ReportType = ViaReport> + HidWriterTrait<ReportType = ViaReport>,
-    R: HidReaderTrait<ReportType = LedIndicator>,
-    W: HidWriterTrait,
-    Fu: Future<Output = ()>,
-    F: AsyncNorFlash,
-=======
     Rw: HidReaderTrait<ReportType = ViaReport> + HidWriterTrait<ReportType = ViaReport>,
     R: HidReaderTrait<ReportType = LedIndicator>,
     W: RunnableHidWriter,
     Fu: Future<Output = ()>,
     #[cfg(feature = "storage")] F: AsyncNorFlash,
->>>>>>> 41396654
     Out: OutputPin,
     const ROW: usize,
     const COL: usize,
     const NUM_LAYER: usize,
-<<<<<<< HEAD
->(
-    keymap: &'a RefCell<KeyMap<'a, ROW, COL, NUM_LAYER>>,
-    keyboard: &mut Keyboard<'a, ROW, COL, NUM_LAYER>,
-    matrix: &mut M,
-    storage: &mut Storage<F, ROW, COL, NUM_LAYER>,
-=======
     const NUM_ENCODER: usize,
 >(
     keymap: &'a RefCell<KeyMap<'a, ROW, COL, NUM_LAYER, NUM_ENCODER>>,
     #[cfg(feature = "storage")] storage: &mut Storage<F, ROW, COL, NUM_LAYER, NUM_ENCODER>,
->>>>>>> 41396654
     communication_task: Fu,
     light_controller: &mut LightController<Out>,
     led_reader: R,
@@ -564,71 +256,14 @@
     vial_config: VialConfig<'static>,
 ) {
     // The state will be changed to true after the keyboard starts running
-<<<<<<< HEAD
-    CONNECTION_STATE.store(false, core::sync::atomic::Ordering::Release);
-    let keyboard_fut = keyboard.run();
-    let matrix_fut = matrix.run();
-    let writer_fut = keyboard_writer.run_writer();
-    let mut light_service = LightService::new(light_controller, led_reader);
-    let mut vial_service = VialService::new(&keymap, vial_config, vial_reader_writer);
-=======
     CONNECTION_STATE.store(ConnectionState::Connected.into(), Ordering::Release);
     let writer_fut = keyboard_writer.run_writer();
     let mut light_service = LightService::new(light_controller, led_reader);
     let mut vial_service = VialService::new(keymap, vial_config, vial_reader_writer);
->>>>>>> 41396654
 
     let led_fut = light_service.run();
     let via_fut = vial_service.run();
 
-<<<<<<< HEAD
-    #[cfg(any(feature = "_ble", not(feature = "_no_external_storage")))]
-    let storage_fut = storage.run();
-
-    match select4(
-        select(communication_task, keyboard_fut),
-        #[cfg(any(feature = "_ble", not(feature = "_no_external_storage")))]
-        select(storage_fut, via_fut),
-        #[cfg(all(not(feature = "_ble"), feature = "_no_external_storage"))]
-        via_fut,
-        led_fut,
-        select(matrix_fut, writer_fut),
-    )
-    .await
-    {
-        Either4::First(_) => error!("Communication or keyboard task has died"),
-        Either4::Second(_) => error!("Storage or vial task has died"),
-        Either4::Third(_) => error!("Led task has died"),
-        Either4::Fourth(_) => error!("Matrix or writer task has died"),
-    }
-
-    warn!("Detected failure, restarting keyboard sevice after 1 second");
-    Timer::after_secs(1).await;
-}
-
-pub(crate) async fn run_usb_device<'d, D: Driver<'d>>(usb_device: &mut UsbDevice<'d, D>) {
-    usb_device.run().await;
-}
-
-pub(crate) fn reboot_keyboard() {
-    warn!("Rebooting keyboard!");
-    // For cortex-m:
-    #[cfg(all(
-        target_arch = "arm",
-        target_os = "none",
-        any(target_abi = "eabi", target_abi = "eabihf")
-    ))]
-    cortex_m::peripheral::SCB::sys_reset();
-
-    #[cfg(feature = "_esp_ble")]
-    esp_idf_svc::hal::reset::restart();
-}
-
-/// Runnable trait defines `run` function for running the task
-pub trait Runnable {
-    /// Run function
-    fn run(&mut self) -> impl Future<Output = ()>;
-=======
     #[cfg(feature = "storage")]
     let storage_fut = storage.run();
     match select4(
@@ -648,5 +283,4 @@
         Either4::Fourth(_) => error!("Keyboard writer task has ended"),
     }
     CONNECTION_STATE.store(ConnectionState::Disconnected.into(), Ordering::Release);
->>>>>>> 41396654
 }