--- conflicted
+++ resolved
@@ -4,11 +4,7 @@
     keyboard::KEY_EVENT_CHANNEL,
     CONNECTION_STATE,
 };
-<<<<<<< HEAD
-=======
 use core::future::Future;
-use defmt::{info, Format};
->>>>>>> 21e4e338
 use embassy_time::{Instant, Timer};
 use embedded_hal::digital::{InputPin, OutputPin};
 #[cfg(feature = "async_matrix")]
@@ -68,14 +64,9 @@
 }
 
 /// KeyState represents the state of a key.
-<<<<<<< HEAD
 #[derive(Copy, Clone, Debug)]
 #[cfg_attr(feature = "defmt", derive(defmt::Format))]
 pub(crate) struct KeyState {
-=======
-#[derive(Copy, Clone, Debug, Format)]
-pub struct KeyState {
->>>>>>> 21e4e338
     // True if the key is pressed
     pub pressed: bool,
     // True if the key's state is just changed
