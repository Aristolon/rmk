--- conflicted
+++ resolved
@@ -1,35 +1,15 @@
-<<<<<<< HEAD
-use std::fs;
-=======
 use pest::Parser;
 use pest_derive::Parser;
->>>>>>> 15d07909
 
 use proc_macro2::TokenStream as TokenStream2;
 use quote::quote;
 use serde::Deserialize;
-<<<<<<< HEAD
-
-use crate::config::{
-    BehaviorConfig, BleConfig, DependencyConfig, InputDeviceConfig, KeyboardInfo, KeyboardTomlConfig, LayoutConfig,
-    LightConfig, MatrixConfig, MatrixType, SplitConfig, StorageConfig,
-=======
 use std::collections::HashMap;
 use std::fs;
 
 use crate::config::{
-    BehaviorConfig, BleConfig, DependencyConfig, InputDeviceConfig, KeyboardInfo,
-    KeyboardTomlConfig, LayerTomlConfig, LayoutConfig, LayoutTomlConfig, LightConfig, MatrixConfig,
-    MatrixType, SplitConfig, StorageConfig,
-};
-use crate::{
-    default_config::{
-        esp32::default_esp32, nrf52810::default_nrf52810, nrf52832::default_nrf52832,
-        nrf52840::default_nrf52840, rp2040::default_rp2040, stm32::default_stm32,
-    },
-    usb_interrupt_map::{get_usb_info, UsbInfo},
-    ChipModel, ChipSeries,
->>>>>>> 15d07909
+    BehaviorConfig, BleConfig, DependencyConfig, InputDeviceConfig, KeyboardInfo, KeyboardTomlConfig, LayerTomlConfig,
+    LayoutConfig, LayoutTomlConfig, LightConfig, MatrixConfig, MatrixType, SplitConfig, StorageConfig,
 };
 use crate::default_config::esp32::default_esp32;
 use crate::default_config::nrf52810::default_nrf52810;
@@ -38,6 +18,14 @@
 use crate::default_config::rp2040::default_rp2040;
 use crate::default_config::stm32::default_stm32;
 use crate::usb_interrupt_map::{get_usb_info, UsbInfo};
+use crate::{
+    default_config::{
+        esp32::default_esp32, nrf52810::default_nrf52810, nrf52832::default_nrf52832, nrf52840::default_nrf52840,
+        rp2040::default_rp2040, stm32::default_stm32,
+    },
+    usb_interrupt_map::{get_usb_info, UsbInfo},
+    ChipModel, ChipSeries,
+};
 use crate::{ChipModel, ChipSeries};
 
 // Pest parser using the grammar files
@@ -422,21 +410,15 @@
                                 Rule::coordinate => {
                                     let mut coord_parts = inner_pair.into_inner(); // Should contain two 'number' pairs
 
-                                    let row_str = coord_parts
-                                        .next()
-                                        .ok_or("Missing row coordinate")?
-                                        .as_str();
-                                    let col_str = coord_parts
-                                        .next()
-                                        .ok_or("Missing col coordinate")?
-                                        .as_str();
-
-                                    let row = row_str.parse::<u8>().map_err(|e| {
-                                        format!("Failed to parse row '{}': {}", row_str, e)
-                                    })?;
-                                    let col = col_str.parse::<u8>().map_err(|e| {
-                                        format!("Failed to parse col '{}': {}", col_str, e)
-                                    })?;
+                                    let row_str = coord_parts.next().ok_or("Missing row coordinate")?.as_str();
+                                    let col_str = coord_parts.next().ok_or("Missing col coordinate")?.as_str();
+
+                                    let row = row_str
+                                        .parse::<u8>()
+                                        .map_err(|e| format!("Failed to parse row '{}': {}", row_str, e))?;
+                                    let col = col_str
+                                        .parse::<u8>()
+                                        .map_err(|e| format!("Failed to parse col '{}': {}", col_str, e))?;
 
                                     coordinates.push((row, col));
                                 }
@@ -522,7 +504,8 @@
             if iterations >= MAX_ALIAS_RESOLUTION_DEPTH {
                 return Err(format!(
                     "Alias resolution exceeded maximum depth ({}), potential infinite loop detected in '{}'",
-                    MAX_ALIAS_RESOLUTION_DEPTH, keys)); // Show original keys for context
+                    MAX_ALIAS_RESOLUTION_DEPTH, keys
+                )); // Show original keys for context
             }
 
             if !made_replacement {
@@ -621,32 +604,17 @@
 
                                 //layer actions:
                                 Rule::df_action => {
-                                    key_action_sequence.push(Self::layer_name_resolver(
-                                        "DF",
-                                        inner_pair,
-                                        layer_names,
-                                    )?);
+                                    key_action_sequence.push(Self::layer_name_resolver("DF", inner_pair, layer_names)?);
                                 }
                                 Rule::mo_action => {
-                                    key_action_sequence.push(Self::layer_name_resolver(
-                                        "MO",
-                                        inner_pair,
-                                        layer_names,
-                                    )?);
+                                    key_action_sequence.push(Self::layer_name_resolver("MO", inner_pair, layer_names)?);
                                 }
                                 Rule::lm_action => {
-                                    key_action_sequence.push(Self::layer_name_resolver(
-                                        "LM",
-                                        inner_pair,
-                                        layer_names,
-                                    )?);
+                                    key_action_sequence.push(Self::layer_name_resolver("LM", inner_pair, layer_names)?);
                                 }
                                 Rule::lt_action => {
-                                    key_action_sequence.push(Self::layer_name_resolver(
-                                        "LT",
-                                        inner_pair,
-                                        layer_names,
-                                    )?); //"LT(".to_owned() + &Self::layer_name_resolver(inner_pair, layer_names)? + ")");
+                                    key_action_sequence.push(Self::layer_name_resolver("LT", inner_pair, layer_names)?);
+                                    //"LT(".to_owned() + &Self::layer_name_resolver(inner_pair, layer_names)? + ")");
                                 }
                                 Rule::osl_action => {
                                     key_action_sequence.push(Self::layer_name_resolver(
@@ -656,25 +624,13 @@
                                     )?);
                                 }
                                 Rule::tt_action => {
-                                    key_action_sequence.push(Self::layer_name_resolver(
-                                        "TT",
-                                        inner_pair,
-                                        layer_names,
-                                    )?);
+                                    key_action_sequence.push(Self::layer_name_resolver("TT", inner_pair, layer_names)?);
                                 }
                                 Rule::tg_action => {
-                                    key_action_sequence.push(Self::layer_name_resolver(
-                                        "TG",
-                                        inner_pair,
-                                        layer_names,
-                                    )?);
+                                    key_action_sequence.push(Self::layer_name_resolver("TG", inner_pair, layer_names)?);
                                 }
                                 Rule::to_action => {
-                                    key_action_sequence.push(Self::layer_name_resolver(
-                                        "TO",
-                                        inner_pair,
-                                        layer_names,
-                                    )?);
+                                    key_action_sequence.push(Self::layer_name_resolver("TO", inner_pair, layer_names)?);
                                 }
 
                                 //tap-hold actions:
@@ -764,16 +720,14 @@
                 }
                 Err(parse_err) => {
                     // Pest error already includes details about the invalid format
-                    let error_message =
-                        format!("keyboard.toml: Error in `layout.matrix_map`: {}", parse_err);
+                    let error_message = format!("keyboard.toml: Error in `layout.matrix_map`: {}", parse_err);
                     return rmk_compile_error!(error_message);
                 }
             }
         } else {
             if layers.len() > 0 {
                 return rmk_compile_error!(
-                    "layout.matrix_map is need to be defined to process [[layer]] based key maps"
-                        .to_string()
+                    "layout.matrix_map is need to be defined to process [[layer]] based key maps".to_string()
                 );
             }
         }
@@ -797,8 +751,7 @@
             }
             if layer_names.len() >= layout.layers as usize {
                 return rmk_compile_error!(
-                    "keyboard.toml: Number of [[layer]] entries is larger than layout.layers"
-                        .to_string()
+                    "keyboard.toml: Number of [[layer]] entries is larger than layout.layers".to_string()
                 );
             }
 
@@ -812,10 +765,8 @@
                 // their number and order should match the number and order of the above parsed matrix map
                 match Self::keymap_parser(&layer.keys, &aliases, &layer_names) {
                     Ok(key_action_sequence) => {
-                        let mut legacy_keymap = vec![
-                            vec!["No".to_string(); layout.cols as usize];
-                            layout.rows as usize
-                        ];
+                        let mut legacy_keymap =
+                            vec![vec!["No".to_string(); layout.cols as usize]; layout.rows as usize];
 
                         let mut sequence_number: usize = 0;
                         for key_action in key_action_sequence {
@@ -834,8 +785,7 @@
 
                     Err(parse_err) => {
                         // Pest error already includes details about the invalid format
-                        let error_message =
-                            format!("keyboard.toml: Error in `layout.keymap`: {}", parse_err);
+                        let error_message = format!("keyboard.toml: Error in `layout.keymap`: {}", parse_err);
                         return rmk_compile_error!(error_message);
                     }
                 }
@@ -853,16 +803,7 @@
         if final_layers.len() <= layout.layers as usize {
             for _ in final_layers.len()..layout.layers as usize {
                 // Add 2D vector of empty keys
-<<<<<<< HEAD
-                layout
-                    .keymap
-                    .push(vec![vec!["_".to_string(); layout.cols as usize]; layout.rows as usize]);
-=======
-                final_layers.push(vec![
-                    vec!["_".to_string(); layout.cols as usize];
-                    layout.rows as usize
-                ]);
->>>>>>> 15d07909
+                final_layers.push(vec![vec!["_".to_string(); layout.cols as usize]; layout.rows as usize]);
             }
         } else {
             return rmk_compile_error!(
@@ -871,15 +812,7 @@
         }
 
         // Row
-<<<<<<< HEAD
-        if let Some(_) = layout.keymap.iter().map(|r| r.len()).find(|l| *l as u8 != layout.rows) {
-=======
-        if let Some(_) = final_layers
-            .iter()
-            .map(|r| r.len())
-            .find(|l| *l as u8 != layout.rows)
-        {
->>>>>>> 15d07909
+        if let Some(_) = final_layers.iter().map(|r| r.len()).find(|l| *l as u8 != layout.rows) {
             return rmk_compile_error!(
                 "keyboard.toml: Row number in keymap doesn't match with [layout.row]".to_string()
             );
