use crate::config::BehaviorConfig;
use crate::CONNECTION_STATE;
use crate::{
    action::{Action, KeyAction},
    hid::{ConnectionType, HidWriterWrapper},
    keyboard_macro::{MacroOperation, NUM_MACRO},
    keycode::{KeyCode, ModifierCombination},
    keymap::KeyMap,
    usb::descriptor::{CompositeReport, CompositeReportType, ViaReport},
    KEYBOARD_STATE,
};
use core::cell::RefCell;
use embassy_futures::{select::select, yield_now};
use embassy_sync::{
    blocking_mutex::raw::CriticalSectionRawMutex,
    channel::{Channel, Receiver, Sender},
};
use embassy_time::{Instant, Timer};
use heapless::{FnvIndexMap, Vec};
use postcard::experimental::max_size::MaxSize;
use serde::{Deserialize, Serialize};
use usbd_hid::descriptor::KeyboardReport;

#[derive(Serialize, Deserialize, Clone, Copy, Debug, MaxSize)]
#[cfg_attr(feature = "defmt", derive(defmt::Format))]
pub(crate) struct KeyEvent {
    pub(crate) row: u8,
    pub(crate) col: u8,
    pub(crate) pressed: bool,
}
pub(crate) const EVENT_CHANNEL_SIZE: usize = 32;
pub(crate) const REPORT_CHANNEL_SIZE: usize = 32;

pub(crate) static key_event_channel: Channel<
    CriticalSectionRawMutex,
    KeyEvent,
    EVENT_CHANNEL_SIZE,
> = Channel::new();
pub(crate) static keyboard_report_channel: Channel<
    CriticalSectionRawMutex,
    KeyboardReportMessage,
    REPORT_CHANNEL_SIZE,
> = Channel::new();

/// State machine for one shot keys
#[derive(Default)]
enum OneShotState<T> {
    /// First one shot key press
    Initial(T),
    /// One shot key was released before any other key, normal one shot behavior
    Single(T),
    /// Another key was pressed before one shot key was released, treat as a normal modifier/layer
    Held(T),
    /// One shot inactive
    #[default]
    None,
}

impl<T> OneShotState<T> {
    /// Get the current one shot value if any
    pub fn value(&self) -> Option<&T> {
        match self {
            OneShotState::Initial(v) | OneShotState::Single(v) | OneShotState::Held(v) => Some(v),
            OneShotState::None => None,
        }
    }
}

/// Matrix scanning task sends this [KeyboardReportMessage] to communication task.
pub(crate) enum KeyboardReportMessage {
    /// Normal keyboard hid report
    KeyboardReport(KeyboardReport),
    /// Other types of keyboard reports: mouse + media(consumer) + system control
    CompositeReport(CompositeReport, CompositeReportType),
}

/// This task processes all keyboard reports and send them to the host
pub(crate) async fn communication_task<'a, W: HidWriterWrapper, W2: HidWriterWrapper>(
    receiver: &Receiver<'a, CriticalSectionRawMutex, KeyboardReportMessage, REPORT_CHANNEL_SIZE>,
    keybooard_hid_writer: &mut W,
    other_hid_writer: &mut W2,
) {
    // This delay is necessary otherwise this task will stuck at the first send when the USB is suspended
    Timer::after_secs(2).await;
    loop {
        let report = receiver.receive().await;
        // Only send the report after the connection is established.
        if CONNECTION_STATE.load(core::sync::atomic::Ordering::Acquire) {
            match report {
                KeyboardReportMessage::KeyboardReport(report) => {
                    match keybooard_hid_writer.write_serialize(&report).await {
                        Ok(()) => {}
                        Err(e) => error!("Send keyboard report error: {:?}", e),
                    };
                }
                KeyboardReportMessage::CompositeReport(report, report_type) => {
                    write_other_report_to_host(report, report_type, other_hid_writer).await;
                }
            }
        }
    }
}

pub(crate) async fn write_other_report_to_host<W: HidWriterWrapper>(
    report: CompositeReport,
    report_type: CompositeReportType,
    other_hid_writer: &mut W,
) {
    let mut buf: [u8; 9] = [0; 9];
    // Prepend report id
    buf[0] = report_type as u8;
    match report.serialize(&mut buf[1..], report_type) {
        Ok(s) => {
            #[cfg(feature = "defmt")]
            debug!("Sending other report: {=[u8]:#X}", buf[0..s + 1]);
            if let Err(e) = match other_hid_writer.get_conn_type() {
                ConnectionType::Usb => other_hid_writer.write(&buf[0..s + 1]).await,
                ConnectionType::Ble => other_hid_writer.write(&buf[1..s + 1]).await,
            } {
                error!("Send other report error: {:?}", e);
            }
        }
        Err(_) => error!("Serialize other report error"),
    }
}

pub(crate) struct Keyboard<'a, const ROW: usize, const COL: usize, const NUM_LAYER: usize> {
    /// Keymap
    pub(crate) keymap: &'a RefCell<KeyMap<'a, ROW, COL, NUM_LAYER>>,

    /// Report Sender
    pub(crate) sender:
        &'a Sender<'a, CriticalSectionRawMutex, KeyboardReportMessage, REPORT_CHANNEL_SIZE>,

    /// Unprocessed events
    unprocessed_events: Vec<KeyEvent, 16>,

    /// Timer which records the timestamp of key changes
    pub(crate) timer: [[Option<Instant>; ROW]; COL],

    /// Record the timestamp of last release, (event, is_modifier, timestamp)
    last_release: (KeyEvent, bool, Option<Instant>),

    /// Record whether the keyboard is in hold-after-tap state
    hold_after_tap: [Option<KeyEvent>; 6],

    /// Options for configurable action behavior
    behavior: BehaviorConfig,

    /// One shot modifier state
    osm_state: OneShotState<ModifierCombination>,

    /// One shot layer state
    osl_state: OneShotState<u8>,

    /// Keyboard internal hid report buf
    report: KeyboardReport,

    /// Internal composite report: mouse + media(consumer) + system control
    other_report: CompositeReport,

    /// Via report
    via_report: ViaReport,

    /// Mouse key is different from other keyboard keys, it should be sent continuously while the key is pressed.
    /// `last_mouse_tick` tracks at most 8 mouse keys, with its recent state.
    /// It can be used to control the mouse report rate and release mouse key properly.
    /// The key is mouse keycode, the value is the last action and its timestamp.
    last_mouse_tick: FnvIndexMap<KeyCode, (bool, Instant), 4>,

    /// The current distance of mouse key moving
    mouse_key_move_delta: i8,
    mouse_wheel_move_delta: i8,
}

impl<'a, const ROW: usize, const COL: usize, const NUM_LAYER: usize>
    Keyboard<'a, ROW, COL, NUM_LAYER>
{
    pub(crate) fn new(
        keymap: &'a RefCell<KeyMap<'a, ROW, COL, NUM_LAYER>>,
        sender: &'a Sender<'a, CriticalSectionRawMutex, KeyboardReportMessage, REPORT_CHANNEL_SIZE>,
        behavior: BehaviorConfig,
    ) -> Self {
        Keyboard {
            keymap,
            sender,
            timer: [[None; ROW]; COL],
            last_release: (
                KeyEvent {
                    row: 0,
                    col: 0,
                    pressed: false,
                },
                false,
                None,
            ),
            hold_after_tap: Default::default(),
            behavior,
            osm_state: OneShotState::default(),
            osl_state: OneShotState::default(),
            unprocessed_events: Vec::new(),
            report: KeyboardReport {
                modifier: 0,
                reserved: 0,
                leds: 0,
                keycodes: [0; 6],
            },
            other_report: CompositeReport::default(),
            via_report: ViaReport {
                input_data: [0; 32],
                output_data: [0; 32],
            },
            last_mouse_tick: FnvIndexMap::new(),
            mouse_key_move_delta: 8,
            mouse_wheel_move_delta: 1,
        }
    }

    pub(crate) async fn send_keyboard_report(&mut self) {
        self.sender
            .send(KeyboardReportMessage::KeyboardReport(self.report))
            .await;
        // Yield once after sending the report to channel
        yield_now().await;
    }

    /// Send system control report if needed
    pub(crate) async fn send_system_control_report(&mut self) {
        self.sender
            .send(KeyboardReportMessage::CompositeReport(
                self.other_report,
                CompositeReportType::System,
            ))
            .await;
        self.other_report.system_usage_id = 0;
        yield_now().await;
    }

    /// Send media report if needed
    pub(crate) async fn send_media_report(&mut self) {
        self.sender
            .send(KeyboardReportMessage::CompositeReport(
                self.other_report,
                CompositeReportType::Media,
            ))
            .await;
        self.other_report.media_usage_id = 0;
        yield_now().await;
    }

    /// Send mouse report if needed
    pub(crate) async fn send_mouse_report(&mut self) {
        // Prevent mouse report flooding, set maximum mouse report rate to 50 HZ
        self.sender
            .send(KeyboardReportMessage::CompositeReport(
                self.other_report,
                CompositeReportType::Mouse,
            ))
            .await;
        yield_now().await;
    }

    /// Main keyboard task, it receives input devices result, processes keys.
    /// The report is sent to communication task via keyboard_report_channel, and finally sent to the host
    pub(crate) async fn run(&mut self) {
        KEYBOARD_STATE.store(true, core::sync::atomic::Ordering::Release);
        loop {
            let key_event = key_event_channel.receive().await;

            // Process the key change
            self.process_key_change(key_event).await;

            // After processing the key change, check if there are unprocessed events
            // This will happen if there's recursion in key processing
            loop {
                if self.unprocessed_events.is_empty() {
                    break;
                }
                // Process unprocessed events
                let e = self.unprocessed_events.remove(0);
                self.process_key_change(e).await;
            }
        }
    }

    /// Process key changes at (row, col)
    async fn process_key_change(&mut self, key_event: KeyEvent) {
        // Matrix should process key pressed event first, record the timestamp of key changes
        if key_event.pressed {
            self.timer[key_event.col as usize][key_event.row as usize] = Some(Instant::now());
        }

        // Process key
        let action = self
            .keymap
            .borrow_mut()
            .get_action_with_layer_cache(key_event);
        match action {
            KeyAction::No | KeyAction::Transparent => (),
            KeyAction::Single(a) => self.process_key_action_normal(a, key_event).await,
            KeyAction::WithModifier(a, m) => {
                self.process_key_action_with_modifier(a, m, key_event).await
            }
            KeyAction::Tap(a) => self.process_key_action_tap(a, key_event).await,
            KeyAction::TapHold(tap_action, hold_action) => {
                self.process_key_action_tap_hold(tap_action, hold_action, key_event)
                    .await;
            }
            KeyAction::OneShot(oneshot_action) => {
                self.process_key_action_oneshot(oneshot_action, key_event)
                    .await
            }
            KeyAction::LayerTapHold(tap_action, layer_num) => {
                let layer_action = Action::LayerOn(layer_num);
                self.process_key_action_tap_hold(tap_action, layer_action, key_event)
                    .await;
            }
            KeyAction::ModifierTapHold(tap_action, modifier) => {
                let modifier_action = Action::Modifier(modifier);
                self.process_key_action_tap_hold(tap_action, modifier_action, key_event)
                    .await;
            }
        }

        // Record release of current key, which will be used in tap/hold processing
        if !key_event.pressed {
            // Check key release only
            let mut is_mod = false;
            if let KeyAction::Single(Action::Key(k)) = action {
                if k.is_modifier() {
                    is_mod = true;
                }
            }
            // Record the last release event
            self.last_release = (key_event, is_mod, Some(Instant::now()));
        }

        // Tri Layer
        if let Some(ref tri_layer) = self.behavior.tri_layer {
            self.keymap.borrow_mut().update_tri_layer(tri_layer);
        }
    }

    async fn update_osm(&mut self, key_event: KeyEvent) {
        match self.osm_state {
            OneShotState::Initial(m) => self.osm_state = OneShotState::Held(m),
            OneShotState::Single(modifier) => {
                if !key_event.pressed {
                    let (keycodes, n) = modifier.to_modifier_keycodes();
                    for kc in keycodes.iter().take(n) {
                        self.process_action_keycode(*kc, key_event).await;
                    }
                    self.osm_state = OneShotState::None;
                }
            }
            _ => (),
        }
    }

    fn update_osl(&mut self, key_event: KeyEvent) {
        match self.osl_state {
            OneShotState::Initial(l) => self.osl_state = OneShotState::Held(l),
            OneShotState::Single(layer_num) => {
                if key_event.pressed {
                    self.keymap.borrow_mut().deactivate_layer(layer_num);
                    self.osl_state = OneShotState::None;
                }
            }
            _ => (),
        }
    }

    async fn process_key_action_normal(&mut self, action: Action, key_event: KeyEvent) {
        match action {
            Action::Key(key) => {
                self.process_action_keycode(key, key_event).await;
                self.update_osm(key_event).await;
                self.update_osl(key_event);
            }
            Action::LayerOn(layer_num) => self.process_action_layer_switch(layer_num, key_event),
            Action::LayerOff(layer_num) => {
                // Turn off a layer temporarily when the key is pressed
                // Reactivate the layer after the key is released
                if key_event.pressed {
                    self.keymap.borrow_mut().deactivate_layer(layer_num);
                }
            }
            Action::LayerToggle(layer_num) => {
                // Toggle a layer when the key is release
                if !key_event.pressed {
                    self.keymap.borrow_mut().toggle_layer(layer_num);
                }
            }
            Action::LayerToggleOnly(layer_num) => {
                // Activate a layer and deactivate all other layers(except default layer)
                if key_event.pressed {
                    // Disable all layers except the default layer
                    let default_layer = self.keymap.borrow().get_default_layer();
                    for i in 0..NUM_LAYER as u8 {
                        if i != default_layer {
                            self.keymap.borrow_mut().deactivate_layer(i);
                        }
                    }
                    // Activate the target layer
                    self.keymap.borrow_mut().activate_layer(layer_num);
                }
            }
            Action::DefaultLayer(layer_num) => {
                // Set the default layer
                self.keymap.borrow_mut().set_default_layer(layer_num);
            }
            Action::Modifier(modifier) => {
                let (keycodes, n) = modifier.to_modifier_keycodes();
                for kc in keycodes.iter().take(n) {
                    self.process_action_keycode(*kc, key_event).await;
                }

                self.update_osl(key_event);
            }
        }
    }

    async fn process_key_action_with_modifier(
        &mut self,
        action: Action,
        modifier: ModifierCombination,
        key_event: KeyEvent,
    ) {
        if key_event.pressed {
            // Process modifier
            let (keycodes, n) = modifier.to_modifier_keycodes();
            for kc in keycodes.iter().take(n) {
                self.process_action_keycode(*kc, key_event).await;
            }
            // Send the modifier first, then send the key
            self.send_keyboard_report().await;
            self.process_key_action_normal(action, key_event).await;
        } else {
            // Releasing, release the key first, then release the modifier
            self.process_key_action_normal(action, key_event).await;
            self.send_keyboard_report().await;
            let (keycodes, n) = modifier.to_modifier_keycodes();
            for kc in keycodes.iter().take(n) {
                self.process_action_keycode(*kc, key_event).await;
            }
        }
    }

    /// Tap action, send a key when the key is pressed, then release the key.
    async fn process_key_action_tap(&mut self, action: Action, mut key_event: KeyEvent) {
        if key_event.pressed {
            self.process_key_action_normal(action, key_event).await;

            // Wait 10ms, then send release
            Timer::after_millis(10).await;

            key_event.pressed = false;
            self.process_key_action_normal(action, key_event).await;

            // Record the release event
            let mut is_mod = false;
            if let Action::Key(k) = action {
                if k.is_modifier() {
                    is_mod = true;
                }
            }
            self.last_release = (key_event, is_mod, Some(Instant::now()));
        }
    }

    /// Process tap/hold action for home row mods(HRM)
    ///
    /// For HRMs, the "tap" action actually has higher priority, especially when typing fast.
    ///
    /// There are only several cases that we should trigger "hold":
    ///
    /// - When another key is pressed and released within the tapping-term, or released at approximately the same time with the tap/hold key
    /// - When the holding threshold is expired(a relatively longer holding threshold should be set)
    /// - When mouse keys are triggered
    ///
    /// Furthermore, the "tap" action can be resolved immediately in the following cases, to increase the speed:
    /// - the key is in the "key streak", similar with setting `require-prior-idle-ms` in zmk. The previous key should be non-modifier.
    /// - the next key is on the same side of the keyboard
    ///
    /// When do we make the decision of tap/hold?
    /// - When the key is pressed("key streak", or position based tap/hold)
    /// - When the next key is releasing
    /// - When current tap/hold key is releasing
    /// - When tap/hold key is expired
    async fn process_key_action_tap_hold(
        &mut self,
        tap_action: Action,
        hold_action: Action,
        key_event: KeyEvent,
    ) {
        if self.behavior.tap_hold.enable_hrm {
            // If HRM is enabled, check whether it's a different key is in key streak
            if let Some(last_release_time) = self.last_release.2 {
                if key_event.pressed {
                    if last_release_time.elapsed() < self.behavior.tap_hold.prior_idle_time
                        && !(key_event.row == self.last_release.0.row
                            && key_event.col == self.last_release.0.col)
                    {
                        // The previous key is a different key and released within `prior_idle_time`, it's in key streak
                        debug!("Key streak detected, trigger tap action");
                        self.process_key_action_tap(tap_action, key_event).await;
                        return;
                    } else if last_release_time.elapsed() < self.behavior.tap_hold.hold_timeout
                        && key_event.row == self.last_release.0.row
                        && key_event.col == self.last_release.0.col
                    {
                        // Pressed a same key after tapped it within `hold_timeout`
                        // Trigger the tap action just as it's pressed
                        self.process_key_action_normal(tap_action, key_event).await;
                        if let Some(index) = self.hold_after_tap.iter().position(|&k| k.is_none()) {
                            self.hold_after_tap[index] = Some(key_event);
                        }
                        return;
                    }
                }
            }
        }

        let row = key_event.row as usize;
        let col = key_event.col as usize;
        if key_event.pressed {
            // Press
            self.timer[col][row] = Some(Instant::now());

            let hold_timeout =
                embassy_time::Timer::after_millis(self.behavior.tap_hold.hold_timeout.as_millis());
            match select(hold_timeout, key_event_channel.receive()).await {
                embassy_futures::select::Either::First(_) => {
                    // Timeout, trigger hold
                    debug!("Hold timeout, got HOLD: {:?}, {:?}", hold_action, key_event);
                    self.process_key_action_normal(hold_action, key_event).await;
                }
                embassy_futures::select::Either::Second(e) => {
                    if e.row == key_event.row && e.col == key_event.col {
                        // If it's same key event and releasing within `hold_timeout`, trigger tap
                        if !e.pressed {
                            let elapsed = self.timer[col][row].unwrap().elapsed().as_millis();
                            debug!("TAP action: {:?}, time elapsed: {}ms", tap_action, elapsed);
                            self.process_key_action_tap(tap_action, key_event).await;

                            // Clear timer
                            self.timer[col][row] = None;
                        }
                    } else {
                        // A different key comes
                        // If it's a release event, the key is pressed BEFORE tap/hold key, so it should be regarded as a normal key
                        self.unprocessed_events.push(e).ok();
                        if !e.pressed {
                            // we push the current tap/hold event again, the loop will process the release first, then re-process current tap/hold
                            self.unprocessed_events.push(key_event).ok();
                            return;
                        }

                        // Wait for key release, record all pressed keys during this
                        loop {
                            let next_key_event = key_event_channel.receive().await;
                            self.unprocessed_events.push(next_key_event).ok();
                            if !next_key_event.pressed {
                                break;
                            }
                        }

                        // Process hold action
                        self.process_key_action_normal(hold_action, key_event).await;

                        // All other unprocessed events will be processed later
                    }
                }
            }
        } else {
            // Release
<<<<<<< HEAD
            if self.hold_after_tap.1 {
                // Releasing a key in hold after tap state, check position
                if key_event.row == self.hold_after_tap.0.row
                    && key_event.col == self.hold_after_tap.0.col
                {
                    // Release the hold after tap key
                    info!(
                        "Hold after tap, hold the tap: {:?} {:?}",
                        tap_action, key_event
                    );
                    self.process_key_action_normal(tap_action, key_event).await;
                    self.hold_after_tap = (key_event, false);
                    return;
=======

            // find holding_after_tap key_event
            if let Some(index) = self.hold_after_tap.iter().position(|&k| {
                if let Some(ke) = k {
                    return ke.row == key_event.row && ke.col == key_event.col;
>>>>>>> 99612fe3
                }
                return false;
            }) {
                // Release the hold after tap key
                info!("Releasing hold after tap: {} {}", tap_action, key_event);
                self.process_key_action_normal(tap_action, key_event).await;
                self.hold_after_tap[index] = None;
                return;
            }
            if let Some(_) = self.timer[col][row] {
                // Release hold action, wait for `post_wait_time`, then clear timer
                debug!(
                    "HOLD releasing: {:?}, {}, wait for `post_wait_time` for new releases",
                    hold_action, key_event.pressed
                );
                let wait_release = async {
                    loop {
                        let next_key_event = key_event_channel.receive().await;
                        if !next_key_event.pressed {
                            self.unprocessed_events.push(next_key_event).ok();
                        } else {
                            break next_key_event;
                        }
                    }
                };

                let wait_timeout = embassy_time::Timer::after_millis(
                    self.behavior.tap_hold.post_wait_time.as_millis(),
                );
                match select(wait_timeout, wait_release).await {
                    embassy_futures::select::Either::First(_) => {
                        // Wait timeout, release the hold key finally
                        self.process_key_action_normal(hold_action, key_event).await;
                    }
                    embassy_futures::select::Either::Second(next_press) => {
                        // Next press event comes, add hold release to unprocessed list first, then add next press
                        self.unprocessed_events.push(key_event).ok();
                        self.unprocessed_events.push(next_press).ok();
                    }
                };
                // Clear timer
                self.timer[col][row] = None;
            } else {
                // The timer has been reset, fire hold release event
                debug!("HOLD releasing: {:?}, {}", hold_action, key_event.pressed);
                self.process_key_action_normal(hold_action, key_event).await;
            }
        }
    }

    /// Process one shot action.
    async fn process_key_action_oneshot(&mut self, oneshot_action: Action, key_event: KeyEvent) {
        match oneshot_action {
            Action::Modifier(m) => self.process_action_osm(m, key_event).await,
            Action::LayerOn(l) => self.process_action_osl(l, key_event).await,
            _ => {
                self.process_key_action_normal(oneshot_action, key_event)
                    .await
            }
        }
    }

    async fn process_action_osm(&mut self, modifier: ModifierCombination, key_event: KeyEvent) {
        // Update one shot state
        if key_event.pressed {
            // Add new modifier combination to existing one shot or init if none
            self.osm_state = match self.osm_state {
                OneShotState::None => OneShotState::Initial(modifier),
                OneShotState::Initial(m) => OneShotState::Initial(m | modifier),
                OneShotState::Single(m) => OneShotState::Single(m | modifier),
                OneShotState::Held(m) => OneShotState::Held(m | modifier),
            };

            // Press modifier
            self.process_key_action_normal(Action::Modifier(modifier), key_event)
                .await;
        } else {
            match self.osm_state {
                OneShotState::Initial(m) | OneShotState::Single(m) => {
                    self.osm_state = OneShotState::Single(m);

                    let timeout = embassy_time::Timer::after(self.behavior.one_shot.timeout);
                    match select(timeout, key_event_channel.receive()).await {
                        embassy_futures::select::Either::First(_) => {
                            // Timeout, release modifier
                            self.process_key_action_normal(Action::Modifier(modifier), key_event)
                                .await;
                            self.osm_state = OneShotState::None;
                        }
                        embassy_futures::select::Either::Second(e) => {
                            // New event, send it to queue
                            if self.unprocessed_events.push(e).is_err() {
                                warn!("unprocessed event queue is full, dropping event");
                            }
                        }
                    }
                }
                OneShotState::Held(modifier) => {
                    self.osm_state = OneShotState::None;

                    // Release modifier
                    self.process_key_action_normal(Action::Modifier(modifier), key_event)
                        .await;
                }
                _ => (),
            };
        }
    }

    async fn process_action_osl(&mut self, layer_num: u8, key_event: KeyEvent) {
        // Update one shot state
        if key_event.pressed {
            // Deactivate old layer if any
            if let Some(&l) = self.osl_state.value() {
                self.keymap.borrow_mut().deactivate_layer(l);
            }

            // Update layer of one shot
            self.osl_state = match self.osl_state {
                OneShotState::None => OneShotState::Initial(layer_num),
                OneShotState::Initial(_) => OneShotState::Initial(layer_num),
                OneShotState::Single(_) => OneShotState::Single(layer_num),
                OneShotState::Held(_) => OneShotState::Held(layer_num),
            };

            // Activate new layer
            self.keymap.borrow_mut().activate_layer(layer_num);
        } else {
            match self.osl_state {
                OneShotState::Initial(l) | OneShotState::Single(l) => {
                    self.osl_state = OneShotState::Single(l);

                    let timeout = embassy_time::Timer::after(self.behavior.one_shot.timeout);
                    match select(timeout, key_event_channel.receive()).await {
                        embassy_futures::select::Either::First(_) => {
                            // Timeout, deactivate layer
                            self.keymap.borrow_mut().deactivate_layer(layer_num);
                            self.osl_state = OneShotState::None;
                        }
                        embassy_futures::select::Either::Second(e) => {
                            // New event, send it to queue
                            if self.unprocessed_events.push(e).is_err() {
                                warn!("unprocessed event queue is full, dropping event");
                            }
                        }
                    }
                }
                OneShotState::Held(layer_num) => {
                    self.osl_state = OneShotState::None;
                    self.keymap.borrow_mut().deactivate_layer(layer_num);
                }
                _ => (),
            };
        }
    }

    // Process a single keycode, typically a basic key or a modifier key.
    async fn process_action_keycode(&mut self, key: KeyCode, key_event: KeyEvent) {
        if key.is_consumer() {
            self.process_action_consumer_control(key, key_event).await;
        } else if key.is_system() {
            self.process_action_system_control(key, key_event).await;
        } else if key.is_mouse_key() {
            self.process_action_mouse(key, key_event).await;
        } else if key.is_user() {
            #[cfg(feature = "_nrf_ble")]
            use crate::ble::nrf::profile::{BleProfileAction, BLE_PROFILE_CHANNEL};
            #[cfg(feature = "_nrf_ble")]
            if !key_event.pressed {
                // Get user key id
                let id = key as u8 - KeyCode::User0 as u8;
                if id < 8 {
                    // User0~7: Swtich to the specific profile
                    BLE_PROFILE_CHANNEL
                        .send(BleProfileAction::SwitchProfile(id))
                        .await;
                } else if id == 8 {
                    // User8: Next profile
                    BLE_PROFILE_CHANNEL
                        .send(BleProfileAction::NextProfile)
                        .await;
                } else if id == 9 {
                    // User9: Previous profile
                    BLE_PROFILE_CHANNEL
                        .send(BleProfileAction::PreviousProfile)
                        .await;
                } else if id == 10 {
                    // User10: Clear profile
                    BLE_PROFILE_CHANNEL
                        .send(BleProfileAction::ClearProfile)
                        .await;
                } else if id == 11 {
                    // User11:
                    BLE_PROFILE_CHANNEL
                        .send(BleProfileAction::ToggleConnection)
                        .await;
                }
            }
        } else if key.is_basic() {
            if key_event.pressed {
                self.register_key(key);
            } else {
                self.unregister_key(key);
            }
            self.send_keyboard_report().await;
        } else if key.is_macro() {
            // Process macro
            self.process_action_macro(key, key_event).await;
        } else {
            warn!("Unsupported key: {:?}", key);
        }
    }

    /// Process layer switch action.
    fn process_action_layer_switch(&mut self, layer_num: u8, key_event: KeyEvent) {
        // Change layer state only when the key's state is changed
        if key_event.pressed {
            self.keymap.borrow_mut().activate_layer(layer_num);
        } else {
            self.keymap.borrow_mut().deactivate_layer(layer_num);
        }
    }

    /// Process consumer control action. Consumer control keys are keys in hid consumer page, such as media keys.
    async fn process_action_consumer_control(&mut self, key: KeyCode, key_event: KeyEvent) {
        if key.is_consumer() {
            self.other_report.media_usage_id = if key_event.pressed {
                key.as_consumer_control_usage_id() as u16
            } else {
                0
            };

            self.send_media_report().await;
        }
    }

    /// Process system control action. System control keys are keys in system page, such as power key.
    async fn process_action_system_control(&mut self, key: KeyCode, key_event: KeyEvent) {
        if key.is_system() {
            if key_event.pressed {
                if let Some(system_key) = key.as_system_control_usage_id() {
                    self.other_report.system_usage_id = system_key as u8;
                    self.send_system_control_report().await;
                }
            } else {
                self.other_report.system_usage_id = 0;
                self.send_system_control_report().await;
            }
        }
    }

    /// Process mouse key action.
    async fn process_action_mouse(&mut self, key: KeyCode, key_event: KeyEvent) {
        if key.is_mouse_key() {
            // Check whether the key is held, or it's released within the time interval
            if let Some((pressed, last_tick)) = self.last_mouse_tick.get(&key) {
                if !pressed && last_tick.elapsed().as_millis() <= 30 {
                    // The key is just released, ignore the key event, ues a slightly longer time interval
                    self.last_mouse_tick.remove(&key);
                    return;
                }
            }
            // Reference(qmk): https://github.com/qmk/qmk_firmware/blob/382c3bd0bd49fc0d53358f45477c48f5ae47f2ff/quantum/mousekey.c#L410
            // https://github.com/qmk/qmk_firmware/blob/fb598e7e617692be0bf562afaf3c852c8db1c349/quantum/action.c#L332
            if key_event.pressed {
                match key {
                    // TODO: Add accerated mode when pressing the mouse key
                    // https://github.com/qmk/qmk_firmware/blob/master/docs/feature_mouse_keys.md#accelerated-mode
                    KeyCode::MouseUp => {
                        self.other_report.y = -self.mouse_key_move_delta;
                    }
                    KeyCode::MouseDown => {
                        self.other_report.y = self.mouse_key_move_delta;
                    }
                    KeyCode::MouseLeft => {
                        self.other_report.x = -self.mouse_key_move_delta;
                    }
                    KeyCode::MouseRight => {
                        self.other_report.x = self.mouse_key_move_delta;
                    }
                    KeyCode::MouseWheelUp => {
                        self.other_report.wheel = self.mouse_wheel_move_delta;
                    }
                    KeyCode::MouseWheelDown => {
                        self.other_report.wheel = -self.mouse_wheel_move_delta;
                    }
                    KeyCode::MouseBtn1 => self.other_report.buttons |= 0b1,
                    KeyCode::MouseBtn2 => self.other_report.buttons |= 0b10,
                    KeyCode::MouseBtn3 => self.other_report.buttons |= 0b100,
                    KeyCode::MouseBtn4 => self.other_report.buttons |= 0b1000,
                    KeyCode::MouseBtn5 => self.other_report.buttons |= 0b10000,
                    KeyCode::MouseBtn6 => self.other_report.buttons |= 0b100000,
                    KeyCode::MouseBtn7 => self.other_report.buttons |= 0b1000000,
                    KeyCode::MouseBtn8 => self.other_report.buttons |= 0b10000000,
                    KeyCode::MouseWheelLeft => {
                        self.other_report.pan = -self.mouse_wheel_move_delta;
                    }
                    KeyCode::MouseWheelRight => {
                        self.other_report.pan = self.mouse_wheel_move_delta;
                    }
                    KeyCode::MouseAccel0 => {}
                    KeyCode::MouseAccel1 => {}
                    KeyCode::MouseAccel2 => {}
                    _ => {}
                }
            } else {
                match key {
                    KeyCode::MouseUp | KeyCode::MouseDown => {
                        self.other_report.y = 0;
                    }
                    KeyCode::MouseLeft | KeyCode::MouseRight => {
                        self.other_report.x = 0;
                    }
                    KeyCode::MouseWheelUp | KeyCode::MouseWheelDown => {
                        self.other_report.wheel = 0;
                    }
                    KeyCode::MouseWheelLeft | KeyCode::MouseWheelRight => {
                        self.other_report.pan = 0;
                    }
                    KeyCode::MouseBtn1 => self.other_report.buttons &= 0b0,
                    KeyCode::MouseBtn2 => self.other_report.buttons &= 0b01,
                    KeyCode::MouseBtn3 => self.other_report.buttons &= 0b011,
                    KeyCode::MouseBtn4 => self.other_report.buttons &= 0b0111,
                    KeyCode::MouseBtn5 => self.other_report.buttons &= 0b01111,
                    KeyCode::MouseBtn6 => self.other_report.buttons &= 0b011111,
                    KeyCode::MouseBtn7 => self.other_report.buttons &= 0b0111111,
                    KeyCode::MouseBtn8 => self.other_report.buttons &= 0b01111111,
                    _ => {}
                }
            }
            self.send_mouse_report().await;

            if let Err(_) = self
                .last_mouse_tick
                .insert(key, (key_event.pressed, Instant::now()))
            {
                error!("The buffer for last moust tick is full");
            }

            // Send the key event back to channel again, to keep processing the mouse key until release
            if key_event.pressed {
                // FIXME: The ideal approach is to spawn another task and send the event after 20ms.
                // But it requires embassy-executor, which is not available for esp-idf-svc.
                // So now we just block for 20ms for mouse keys.
                // In the future, we're going to use esp-hal once it have good support for BLE
                embassy_time::Timer::after_millis(20).await;
                key_event_channel.try_send(key_event).ok();
            }
        }
    }

    async fn process_action_macro(&mut self, key: KeyCode, key_event: KeyEvent) {
        // Execute the macro only when releasing the key
        if !!key_event.pressed {
            return;
        }

        // Get macro index
        if let Some(macro_idx) = key.as_macro_index() {
            if macro_idx as usize >= NUM_MACRO {
                error!("Macro idx invalid: {}", macro_idx);
                return;
            }
            // Read macro operations untill the end of the macro
            let macro_idx = self.keymap.borrow().get_macro_start(macro_idx);
            if let Some(macro_start_idx) = macro_idx {
                let mut offset = 0;
                loop {
                    // First, get the next macro operation
                    let (operation, new_offset) = self
                        .keymap
                        .borrow()
                        .get_next_macro_operation(macro_start_idx, offset);
                    // Execute the operation
                    match operation {
                        MacroOperation::Press(k) => {
                            self.register_key(k);
                        }
                        MacroOperation::Release(k) => {
                            self.unregister_key(k);
                        }
                        MacroOperation::Tap(k) => {
                            self.register_key(k);
                            self.send_keyboard_report().await;
                            embassy_time::Timer::after_millis(2).await;
                            self.unregister_key(k);
                        }
                        MacroOperation::Text(k, is_cap) => {
                            if is_cap {
                                // If it's a capital letter, send shift first
                                self.register_modifier(KeyCode::LShift.as_modifier_bit());
                                self.send_keyboard_report().await;
                            }
                            self.register_keycode(k);
                            self.send_keyboard_report().await;

                            self.unregister_keycode(k);
                            if is_cap {
                                self.send_keyboard_report().await;
                                self.unregister_modifier(KeyCode::LShift.as_modifier_bit());
                            }
                        }
                        MacroOperation::Delay(t) => {
                            embassy_time::Timer::after_millis(t as u64).await;
                        }
                        MacroOperation::End => {
                            self.send_keyboard_report().await;
                            break;
                        }
                    };

                    // Send the item in the macro sequence
                    self.send_keyboard_report().await;

                    offset = new_offset;
                    if offset > self.keymap.borrow().macro_cache.len() {
                        break;
                    }
                }
            } else {
                error!("Macro not found");
            }
        }
    }

    /// Register a key, the key can be a basic keycode or a modifier.
    fn register_key(&mut self, key: KeyCode) {
        if key.is_modifier() {
            self.register_modifier(key.as_modifier_bit());
        } else if key.is_basic() {
            self.register_keycode(key);
        }
    }

    /// Unregister a key, the key can be a basic keycode or a modifier.
    fn unregister_key(&mut self, key: KeyCode) {
        if key.is_modifier() {
            self.unregister_modifier(key.as_modifier_bit());
        } else if key.is_basic() {
            self.unregister_keycode(key);
        }
    }

    /// Register a key to be sent in hid report.
    fn register_keycode(&mut self, key: KeyCode) {
        if let Some(index) = self.report.keycodes.iter().position(|&k| k == 0) {
            self.report.keycodes[index] = key as u8;
        }
    }

    /// Unregister a key from hid report.
    fn unregister_keycode(&mut self, key: KeyCode) {
        if let Some(index) = self.report.keycodes.iter().position(|&k| k == key as u8) {
            self.report.keycodes[index] = 0;
        }
    }

    /// Register a modifier to be sent in hid report.
    fn register_modifier(&mut self, modifier_bit: u8) {
        self.report.modifier |= modifier_bit;
    }

    /// Unregister a modifier from hid report.
    fn unregister_modifier(&mut self, modifier_bit: u8) {
        self.report.modifier &= !modifier_bit;
    }
}<|MERGE_RESOLUTION|>--- conflicted
+++ resolved
@@ -574,27 +574,11 @@
             }
         } else {
             // Release
-<<<<<<< HEAD
-            if self.hold_after_tap.1 {
-                // Releasing a key in hold after tap state, check position
-                if key_event.row == self.hold_after_tap.0.row
-                    && key_event.col == self.hold_after_tap.0.col
-                {
-                    // Release the hold after tap key
-                    info!(
-                        "Hold after tap, hold the tap: {:?} {:?}",
-                        tap_action, key_event
-                    );
-                    self.process_key_action_normal(tap_action, key_event).await;
-                    self.hold_after_tap = (key_event, false);
-                    return;
-=======
 
             // find holding_after_tap key_event
             if let Some(index) = self.hold_after_tap.iter().position(|&k| {
                 if let Some(ke) = k {
                     return ke.row == key_event.row && ke.col == key_event.col;
->>>>>>> 99612fe3
                 }
                 return false;
             }) {
