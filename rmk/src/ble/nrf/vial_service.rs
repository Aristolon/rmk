use embassy_futures::block_on;
use embassy_sync::{blocking_mutex::raw::CriticalSectionRawMutex, channel::Channel};
use nrf_softdevice::{
    ble::{
        gatt_server::{
            self,
            builder::ServiceBuilder,
            characteristic::{Attribute, Metadata, Properties},
            RegisterError,
        },
        Connection, SecurityMode,
    },
    Softdevice,
};
use usbd_hid::descriptor::SerializedDescriptor;

use crate::{
    hid::{HidError, HidReaderTrait, HidWriterTrait},
    usb::descriptor::ViaReport,
};

use super::spec::{BleCharacteristics, BleDescriptor, BLE_HID_SERVICE_UUID};

static vial_output_channel: Channel<CriticalSectionRawMutex, [u8; 32], 4> = Channel::new();

#[derive(Debug, Clone, Copy)]
pub(crate) struct BleVialService {
    pub(crate) input_vial: u16,
    input_vial_cccd: u16,
    input_vial_descriptor: u16,
    pub(crate) output_vial: u16,
    output_vial_descriptor: u16,
    hid_info: u16,
    report_map: u16,
    hid_control: u16,
    protocol_mode: u16,
}

impl BleVialService {
    pub(crate) fn new(sd: &mut Softdevice) -> Result<Self, RegisterError> {
        let mut service_builder = ServiceBuilder::new(sd, BLE_HID_SERVICE_UUID)?;

        let hid_info_handle = service_builder
            .add_characteristic(
                BleCharacteristics::HidInfo.uuid(),
                Attribute::new([
                    0x1u8, 0x1u8,  // HID version: 1.1
                    0x00u8, // Country Code
                    0x03u8, // Remote wake + Normally Connectable
                ])
                .security(SecurityMode::JustWorks),
                Metadata::new(Properties::new().read()),
            )?
            .build();

        let report_map_handle = service_builder
            .add_characteristic(
                BleCharacteristics::ReportMap.uuid(),
                Attribute::new(ViaReport::desc()).security(SecurityMode::JustWorks),
                Metadata::new(Properties::new().read()),
            )?
            .build();

        let hid_control_handle = service_builder
            .add_characteristic(
                BleCharacteristics::HidControlPoint.uuid(),
                Attribute::new([0u8]).security(SecurityMode::JustWorks),
                Metadata::new(Properties::new().write_without_response()),
            )?
            .build();

        let protocol_mode_handle = service_builder
            .add_characteristic(
                BleCharacteristics::ProtocolMode.uuid(),
                Attribute::new([0x01u8]).security(SecurityMode::JustWorks),
                Metadata::new(Properties::new().read().write_without_response()),
            )?
            .build();

        // Existing Vial input and output characteristics
        let mut input_vial = service_builder.add_characteristic(
            BleCharacteristics::HidReport.uuid(),
            Attribute::new([0u8; 32]).security(SecurityMode::JustWorks),
            Metadata::new(Properties::new().read().notify()),
        )?;
        let input_vial_desc = input_vial.add_descriptor(
            BleDescriptor::ReportReference.uuid(),
            Attribute::new([0u8, 1u8]).security(SecurityMode::JustWorks),
        )?;
        let input_vial_handle = input_vial.build();

        let mut output_vial = service_builder.add_characteristic(
            BleCharacteristics::HidReport.uuid(),
            Attribute::new([0u8; 32]).security(SecurityMode::JustWorks),
            Metadata::new(Properties::new().read().write().write_without_response()),
        )?;
        let output_vial_desc = output_vial.add_descriptor(
            BleDescriptor::ReportReference.uuid(),
            Attribute::new([0u8, 2u8]).security(SecurityMode::JustWorks),
        )?;
        let output_vial_handle = output_vial.build();

        let _service_handle = service_builder.build();

        Ok(BleVialService {
            input_vial: input_vial_handle.value_handle,
            input_vial_cccd: input_vial_handle.cccd_handle,
            input_vial_descriptor: input_vial_desc.handle(),
            output_vial: output_vial_handle.value_handle,
            output_vial_descriptor: output_vial_desc.handle(),
            hid_info: hid_info_handle.value_handle,
            report_map: report_map_handle.value_handle,
            hid_control: hid_control_handle.value_handle,
            protocol_mode: protocol_mode_handle.value_handle,
        })
    }

<<<<<<< HEAD
    pub(crate) fn send_ble_vial_report(
        &self,
        conn: &Connection,
        data: &[u8],
    ) -> Result<(), HidError> {
        gatt_server::notify_value(conn, self.input_vial, data).map_err(|e| {
            error!("Send ble report error: {}", e);
            match e {
                gatt_server::NotifyValueError::Disconnected => HidError::BleDisconnected,
                gatt_server::NotifyValueError::Raw(_) => HidError::BleRawError,
            }
        })
=======
    pub(crate) fn send_ble_vial_report(&self, conn: &Connection, data: &[u8]) {
        gatt_server::notify_value(conn, self.input_vial, data)
            .map_err(|e| error!("send vial report error: {:?}", e))
            .ok();
>>>>>>> 1f67180f
    }
}

impl gatt_server::Service for BleVialService {
    type Event = VialServiceEvent;

    fn on_write(&self, handle: u16, data: &[u8]) -> Option<Self::Event> {
        if handle == self.input_vial_cccd {
            Some(VialServiceEvent::InputVialKeyCccdWrite)
        } else if handle == self.output_vial {
            debug!("Vial output: {:?}", data);
            let data = unsafe { *(data.as_ptr() as *const [u8; 32]) };
            // Retry at most 3 times
            for _ in 0..3 {
                if let Ok(_) = vial_output_channel.try_send(data) {
                    break;
                }
                // Wait for 20ms before sending the next report
                block_on(embassy_time::Timer::after_millis(20));
                error!("Vial output channel full");
            }
            Some(VialServiceEvent::OutputVial)
        } else {
            None
        }
    }
}

pub(crate) struct BleVialReaderWriter<'a> {
    pub(crate) service: BleVialService,
    pub(crate) conn: &'a Connection,
}

impl<'a> BleVialReaderWriter<'a> {
    pub(crate) fn new(service: BleVialService, conn: &'a Connection) -> Self {
        Self { service, conn }
    }
}

impl HidWriterTrait for BleVialReaderWriter<'_> {
    type ReportType = ViaReport;

    async fn get_report(&mut self) -> Self::ReportType {
        todo!()
    }

    async fn write_report(&mut self, report: Self::ReportType) -> Result<usize, HidError> {
        use ssmarshal::serialize;
        let mut buf: [u8; 32] = [0; 32];
        let n = serialize(&mut buf, &report).map_err(|_| HidError::ReportSerializeError)?;
        self.service.send_ble_vial_report(self.conn, &mut buf)?;
        Ok(n)
    }
}

impl HidReaderTrait for BleVialReaderWriter<'_> {
    type ReportType = ViaReport;

    async fn read_report(&mut self) -> Result<Self::ReportType, HidError> {
        let v = vial_output_channel.receive().await;
        Ok(ViaReport {
            input_data: v,
            output_data: [0; 32],
        })
    }
}

#[derive(Debug)]
#[cfg_attr(feature = "defmt", derive(defmt::Format))]
pub(crate) enum VialServiceEvent {
    InputVialKeyCccdWrite,
    OutputVial,
}<|MERGE_RESOLUTION|>--- conflicted
+++ resolved
@@ -115,25 +115,18 @@
         })
     }
 
-<<<<<<< HEAD
     pub(crate) fn send_ble_vial_report(
         &self,
         conn: &Connection,
         data: &[u8],
     ) -> Result<(), HidError> {
         gatt_server::notify_value(conn, self.input_vial, data).map_err(|e| {
-            error!("Send ble report error: {}", e);
+            error!("Send ble report error: {:?}", e);
             match e {
                 gatt_server::NotifyValueError::Disconnected => HidError::BleDisconnected,
                 gatt_server::NotifyValueError::Raw(_) => HidError::BleRawError,
             }
         })
-=======
-    pub(crate) fn send_ble_vial_report(&self, conn: &Connection, data: &[u8]) {
-        gatt_server::notify_value(conn, self.input_vial, data)
-            .map_err(|e| error!("send vial report error: {:?}", e))
-            .ok();
->>>>>>> 1f67180f
     }
 }
 
