--- conflicted
+++ resolved
@@ -22,7 +22,7 @@
     }
 }
 
-// magic code for marking the combo as triggered 
+// magic code for marking the combo as triggered
 const COMBO_TRIGGERED: u8 = u8::MAX;
 
 impl Combo {
@@ -39,19 +39,9 @@
         Self::new(Vec::<KeyAction, COMBO_MAX_LENGTH>::new(), KeyAction::No, None)
     }
 
-<<<<<<< HEAD
     pub(crate) fn update(&mut self, key_action: KeyAction, key_event: KeyEvent, active_layer: u8) -> bool {
-        if !key_event.pressed || key_action == KeyAction::No {
-=======
-    pub(crate) fn update(
-        &mut self,
-        key_action: KeyAction,
-        key_event: KeyEvent,
-        active_layer: u8,
-    ) -> bool {
         if !key_event.pressed || self.actions.len() == 0 || self.state == COMBO_TRIGGERED {
             //ignore combo that without actions
->>>>>>> 84ab3ff6
             return false;
         }
 
