--- conflicted
+++ resolved
@@ -1,14 +1,4 @@
 pub(crate) mod device_info;
 pub(crate) mod led;
 
-<<<<<<< HEAD
-#[cfg(feature = "_esp_ble")]
-pub mod esp;
-#[cfg(feature = "_nrf_ble")]
-pub mod nrf;
-
-#[cfg(any(feature = "nrf52840_ble", feature = "nrf52833_ble"))]
-pub use nrf::SOFTWARE_VBUS;
-=======
-pub mod trouble;
->>>>>>> 41396654
+pub mod trouble;